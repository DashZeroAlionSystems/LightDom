--- conflicted
+++ resolved
@@ -1,5 +1,4 @@
 {
-<<<<<<< HEAD
   "editor.formatOnSave": true,
   "editor.defaultFormatter": "esbenp.prettier-vscode",
   "editor.codeActionsOnSave": {
@@ -46,10 +45,8 @@
     }
   },
   "sqltools.connections": []
-=======
     "sqltools.connections": [],
     "python-envs.defaultEnvManager": "ms-python.python:conda",
     "python-envs.defaultPackageManager": "ms-python.python:conda",
     "python-envs.pythonProjects": []
->>>>>>> 87accdba
 }