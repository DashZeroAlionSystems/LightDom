--- conflicted
+++ resolved
@@ -840,7 +840,6 @@
         console.error('Failed to load neural network routes:', err);
       });
 
-<<<<<<< HEAD
     // Import and register Neural Network Dashboard routes
     import('./api/neural-network-dashboard-routes.js')
       .then(dashboardModule => {
@@ -854,7 +853,6 @@
       })
       .catch(err => {
         console.error('Failed to load neural network dashboard routes:', err);
-=======
     // Import and register Data Stream routes
     import('./api/data-stream-routes.js')
       .then(streamModule => {
@@ -883,7 +881,6 @@
       })
       .catch(err => {
         console.error('Failed to load attribute routes:', err);
->>>>>>> d8b0cddc
       });
 
     // Import and register TensorFlow Workflow Orchestration routes
