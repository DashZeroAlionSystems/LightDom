// Express API Server for DOM Space Harvester
// Production-ready API with WebSocket support, PostgreSQL integration, and real-time updates

import compression from 'compression';
import cors from 'cors';
import { ethers } from 'ethers';
import express from 'express';
import rateLimit from 'express-rate-limit';
import fs from 'fs';
import helmet from 'helmet';
import http from 'http';
import path from 'path';
import { Pool } from 'pg';
import { Server as socketIo } from 'socket.io';
import { fileURLToPath } from 'url';
import { addMiningRoutes } from './api-mining-routes.js';
import createUserRoutes from './api/routes/user-management.js';
import { RealWebCrawlerSystem } from './crawler/RealWebCrawlerSystem.js';
import BlockchainMetricsCollector from './utils/BlockchainMetricsCollector.js';
import CrawlerSupervisor from './utils/CrawlerSupervisor.js';
import HeadlessBlockchainRunner from './utils/HeadlessBlockchainRunner.js';
import MetricsCollector from './utils/MetricsCollector.js';
// import { HeadlessChromeService } from './src/services/HeadlessChromeService.ts';
// import TaskManager from './src/services/TaskManager.ts';
// import CursorN8nIntegrationService from './src/services/CursorN8nIntegrationService.ts';
// import TaskAPI from './src/api/taskApi.ts';

// Handle both ES modules and CommonJS environments
let __filename, __dirname;
try {
  __filename = fileURLToPath(import.meta.url);
  __dirname = path.dirname(__filename);
} catch (error) {
  // Fallback for test environments
  __filename = process.argv[1];
  __dirname = path.dirname(__filename);
}

class DOMSpaceHarvesterAPI {
  constructor(config = {}) {
    this.app = express();
    this.server = http.createServer(this.app);
    this.io = new socketIo(this.server, {
      cors: {
        origin: process.env.FRONTEND_URL || 'http://localhost:3000',
        methods: ['GET', 'POST'],
      },
    });

    this.dbDisabled = process.env.DB_DISABLED === 'true';

    // Setup bridge socket handlers
    this.setupBridgeSocketHandlers();

    // Database connection pool
    this.db = this.dbDisabled
      ? {
          query: async () => ({ rows: [], rowCount: 0 }),
          end: async () => {},
        }
      : new Pool({
          host: process.env.DB_HOST || 'localhost',
          port: process.env.DB_PORT || 5432,
          database: process.env.DB_NAME || 'dom_space_harvester',
          user: process.env.DB_USER || 'postgres',
          password: process.env.DB_PASSWORD || 'postgres',
          max: 20,
          idleTimeoutMillis: 30000,
          connectionTimeoutMillis: 2000,
        });

    // Real-time crawler system
    this.crawlerSystem = null;
    this.crawlingSessions = new Map();
    this.connectedClients = new Set();

    // Blockchain integration
    this.blockchainEnabled = process.env.BLOCKCHAIN_ENABLED === 'true';
    this.provider = null;
    this.wallet = null;
    this.pooContract = null;
    this.tokenContract = null;
    this.landContract = null;

    // Load contract ABIs
    this.loadContractABIs();

    // Crawler supervisor for resilience
    this.supervisor = new CrawlerSupervisor({
      outboxPath: './outbox',
      checkpointPath: './checkpoints',
    });

    // Metrics collector
    this.metrics = new MetricsCollector();

    // Blockchain metrics collector
    this.blockchainMetrics = new BlockchainMetricsCollector();

    // Headless blockchain runner
    this.blockchainRunner = new HeadlessBlockchainRunner({
      headless: process.env.HEADLESS_CHROME !== 'false',
      devtools: process.env.CHROME_DEVTOOLS === 'true',
    });

    // Mining system (will be initialized later)
    this.miningSystem = null;

    // AI Content Generation Service
    this.aiContentGenerationService = null;
    this.aiContentModelTrainer = null;

    // Setup blockchain runner event handlers
    this.setupBlockchainEventHandlers();

    // Blockchain mining sessions
    this.miningSessions = new Map();

    // Initialize new services (commented out until TypeScript files are compiled)
    // this.headlessChromeService = new HeadlessChromeService();
    // this.taskManager = new TaskManager(this.headlessChromeService);

    // Initialize integration service
    // this.integrationService = new CursorN8nIntegrationService(
    //   this.taskManager,
    //   this.headlessChromeService,
    //   {
    //     cursorAPI: {
    //       enabled: true,
    //       baseUrl: process.env.CURSOR_API_URL || 'http://localhost:3001/api/cursor'
    //     },
    //     n8n: {
    //       enabled: process.env.N8N_ENABLED === 'true',
    //       baseUrl: process.env.N8N_BASE_URL || 'http://localhost:5678',
    //       apiKey: process.env.N8N_API_KEY,
    //       webhookSecret: process.env.N8N_WEBHOOK_SECRET
    //     },
    //     headlessChrome: {
    //       enabled: true,
    //       maxConcurrency: parseInt(process.env.MAX_CONCURRENT_TASKS) || 5,
    //       defaultTimeout: parseInt(process.env.DEFAULT_TASK_TIMEOUT) || 30000
    //     }
    //   }
    // );

    // Initialize task API
    // this.taskAPI = new TaskAPI(this.app, this.taskManager, this.headlessChromeService);

    // Setup all routes
    this.setupRoutes();

    // Setup unused APIs - connecting overlooked code
    this.setupUnusedAPIs();

    // Setup blockchain API routes (renamed from duplicate setupRoutes)
    this.setupBlockchainRoutes();

    // Setup optimization API routes
    this.setupOptimizationRoutes();

    // Setup website API routes
    this.setupWebsiteRoutes();

    // Setup analytics API routes
    this.setupAnalyticsRoutes();

    // Setup SEO API routes
    this.setupSEORoutes();

    // Setup AI Content Generation API routes
    this.setupAIContentGenerationRoutes();

    // Setup Auto-Generated CRUD APIs
    this.setupAutoGeneratedAPIs();

    // Setup authentication API routes
    this.setupAuthRoutes();

    // Setup user management API routes
    this.setupUserManagementRoutes();

    // Setup mining API routes
    this.setupMiningRoutes();

    // Setup crawler admin API routes
    this.setupCrawlerAdminRoutes();

    // Setup training control API routes
    this.setupTrainingControlRoutes();

    // Setup wallet API routes
    this.setupWalletRoutes();

    // Setup data integration API routes
    this.setupDataIntegrationRoutes();

    // Setup space mining API routes
    this.setupSpaceMiningRoutes();

    // Setup metaverse mining API routes
    this.setupMetaverseMiningRoutes();

    // Setup metaverse marketplace API routes
    this.setupMetaverseMarketplaceRoutes();

    // Setup metaverse mining rewards API routes
    this.setupMetaverseMiningRewardsRoutes();

    // Setup workflow simulation API routes
    this.setupWorkflowRoutes();

    // Setup testing API routes
    this.setupTestingRoutes();

    // Setup advanced node API routes
    this.setupAdvancedNodeRoutes();

    // Setup SEO injection service API routes
    this.setupSEOServiceRoutes();

    // Setup blockchain optimization API routes
    this.setupBlockchainOptimizationRoutes();

    // Setup real-time client API
    this.setupRealtimeClientAPI();
    // Setup agent orchestration API routes
    this.setupAgentOrchestratorRoutes();

    // Statistics cache
    this.statsCache = {
      lastUpdate: 0,
      data: {},
    };

    this.setupMiddleware();
    this.setupWebSocket();
    this.startRealtimeUpdates();

    // Optional: watch templates directory on startup (polling fallback)
    if (process.env.TEMPLATES_WATCH === 'true' || process.env.WATCH_TEMPLATES === 'true') {
      import('./src/api/routes/templates.routes.js')
        .then(async templatesModule => {
          try {
            const baseDir = path.join(process.cwd(), 'n8n/templates');
            // initial scan
            const scanned = await templatesModule.scanDirForTemplates(baseDir).catch(() => []);
            console.log(`✓ Initial templates scan completed. Found ${scanned.length} templates.`);

            // periodic rescan every 15s as a lightweight watcher for dev
            setInterval(async () => {
              try {
                const s = await templatesModule.scanDirForTemplates(baseDir).catch(() => []);
                if (s.length !== scanned.length) {
                  console.log(`Templates re-scan: ${s.length} files (previous ${scanned.length})`);
                }
              } catch (e) {}
            }, 15000);
          } catch (e) {
            console.warn('Failed to start templates watcher:', e.message || e);
          }
        })
        .catch(err => {
          console.warn('Failed to import templates scanner for watcher:', err);
        });
    }

    // Optional blockchain provider
    this.eth = null;
    if (process.env.RPC_URL && process.env.PRIVATE_KEY && process.env.DSH_CONTRACT) {
      try {
        const provider = new ethers.JsonRpcProvider(process.env.RPC_URL);
        const wallet = new ethers.Wallet(process.env.PRIVATE_KEY, provider);
        const tokenAbi = ['function mint(address to, uint256 amount) external'];
        const objects = {
          wallet,
          token: new ethers.Contract(process.env.DSH_CONTRACT, tokenAbi, wallet),
        };
        // Optional Registry contract for saving optimization proofs
        if (process.env.REGISTRY_CONTRACT) {
          const registryAbi = [
            'function recordOptimization(bytes32 urlHash, bytes32 beforeHash, bytes32 afterHash, uint256 spaceSaved, string url) external',
            'function getOptimization(bytes32 urlHash) view returns (bytes32 beforeHash, bytes32 afterHash, uint256 spaceSaved, string url, uint256 timestamp)',
          ];
          objects.registry = new ethers.Contract(
            process.env.REGISTRY_CONTRACT,
            registryAbi,
            wallet
          );
        }
        this.eth = objects;
        console.log('✅ Blockchain configured');
      } catch (e) {
        console.log('⚠️ Blockchain config failed:', e.message);
      }
    }
  }

  loadContractABIs() {
    try {
      // Load Proof of Optimization contract ABI
      const pooABIPath = path.join(__dirname, 'blockchain', 'abi', 'ProofOfOptimization.json');
      if (fs.existsSync(pooABIPath)) {
        this.pooABI = JSON.parse(fs.readFileSync(pooABIPath, 'utf8'));
      }

      // Load other contract ABIs as needed
      // this.tokenABI = JSON.parse(fs.readFileSync(path.join(__dirname, 'blockchain', 'abi', 'DOMSpaceToken.json'), 'utf8'));
      // this.landABI = JSON.parse(fs.readFileSync(path.join(__dirname, 'blockchain', 'abi', 'VirtualLandNFT.json'), 'utf8'));
    } catch (error) {
      console.warn('Failed to load contract ABIs:', error.message);
    }
  }

  async initializeBlockchain() {
    if (!this.blockchainEnabled) {
      console.log('Blockchain integration disabled');
      return;
    }

    try {
      // Initialize provider
      const rpcUrl = process.env.RPC_URL || 'http://localhost:8545';
      this.provider = new ethers.JsonRpcProvider(rpcUrl);

      // Initialize wallet
      const privateKey = process.env.PRIVATE_KEY;
      if (!privateKey) {
        console.warn('No private key provided, using read-only mode');
        return;
      }

      this.wallet = new ethers.Wallet(privateKey, this.provider);

      // Initialize contracts
      const pooAddress = process.env.POO_CONTRACT_ADDRESS;
      if (pooAddress && this.pooABI) {
        this.pooContract = new ethers.Contract(pooAddress, this.pooABI, this.wallet);
        console.log('PoO contract initialized at:', pooAddress);
      }

      console.log('Blockchain initialized successfully');
    } catch (error) {
      console.error('Failed to initialize blockchain:', error.message);
    }
  }

  setupMiddleware() {
    // Security and performance middleware
    this.app.use(helmet());
    this.app.use(compression());
    this.app.use(cors());
    this.app.use(express.json({ limit: '10mb' }));
    this.app.use(express.urlencoded({ extended: true }));
    // Serve optimizer static assets
    this.app.use('/optimizer', express.static('optimizer', { maxAge: '7d', etag: true }));

    // Serve bridge chat pages
    this.app.get('/bridge/:bridgeId', (req, res) => {
      res.send(`
        <!DOCTYPE html>
        <html lang="en">
        <head>
          <meta charset="UTF-8">
          <meta name="viewport" content="width=device-width, initial-scale=1.0">
          <title>Bridge Chat - ${req.params.bridgeId}</title>
          <script type="module" src="/src/main.tsx"></script>
        </head>
        <body>
          <div id="root"></div>
        </body>
        </html>
      `);
    });

    // Rate limiting
    const limiter = rateLimit({
      windowMs: 15 * 60 * 1000, // 15 minutes
      max: 100, // limit each IP to 100 requests per windowMs
      message: 'Too many requests from this IP',
    });
    this.app.use(limiter);

    // Request logging
    this.app.use((req, res, next) => {
      console.log(`${new Date().toISOString()} - ${req.method} ${req.path}`);
      next();
    });
  }

  setupRoutes() {
    // Import and register SEO routes
    import('./src/api/seo-analysis.js')
      .then(seoModule => {
        this.app.use('/api/seo', seoModule.default);
        console.log('SEO analysis routes registered');
      })
      .catch(err => {
        console.error('Failed to load SEO routes:', err);
      });

    // Import and register SEO Training routes
    import('./src/api/seo-training.js')
      .then(trainingModule => {
        this.app.use('/api/seo/training', trainingModule.default);
        console.log('SEO training routes registered');
      })
      .catch(err => {
        console.error('Failed to load SEO training routes:', err);
      });

    // Import and register SEO Model Training routes
    import('./src/api/seo-model-training.js')
      .then(modelModule => {
        this.app.use('/api/seo/models', modelModule.default);
        console.log('SEO model training routes registered');
      })
      .catch(err => {
        console.error('Failed to load SEO model training routes:', err);
      });

    // Import and register Schema Linking routes
    import('./services/schema-linking-routes.js')
      .then(schemaModule => {
        this.app.use('/api/schema-linking', schemaModule.default);
        console.log('Schema linking routes registered');
      })
      .catch(err => {
        console.error('Failed to load schema linking routes:', err);
      });

    // Import and register Workflow Generator routes
    import('./services/workflow-generator-routes.js')
      .then(workflowModule => {
        this.app.use('/api/workflow-generator', workflowModule.default);
        console.log('Workflow generator routes registered');
      })
      .catch(err => {
        console.error('Failed to load workflow generator routes:', err);
      });

    // Import and register Chrome Layers routes
    import('./services/chrome-layers-routes.js')
      .then(layersModule => {
        this.app.use('/api/layers', layersModule.default);
        console.log('Chrome layers routes registered');
      })
      .catch(err => {
        console.error('Failed to load chrome layers routes:', err);
      });

    // Import and register Enhanced Training Data routes
    import('./services/training-data-routes.js')
      .then(trainingModule => {
        this.app.use('/api/training-data', trainingModule.default);
        console.log('Enhanced training data routes registered');
      })
      .catch(err => {
        console.error('Failed to load training data routes:', err);
      });

    // Import and register AI Layout routes
    import('./api/ai-layout-routes.js')
      .then(aiModule => {
        this.app.use('/api/ai', aiModule.default);
        console.log('AI layout generation routes registered');
      })
      .catch(err => {
        console.error('Failed to load AI layout routes:', err);
      });

    // Import and register DeepSeek Chat routes
<<<<<<< HEAD
    import('./src/api/routes/deepseek-chat.routes.js')
      .then(chatModule => {
        const chatRouter = chatModule.createDeepSeekChatRoutes;
        if (typeof chatRouter === 'function') {
          this.app.use('/api/deepseek', chatRouter(this.db, {}));
        }
        console.log('✅ DeepSeek chat routes registered');
      })
      .catch(err => {
        console.error('Failed to load DeepSeek chat routes:', err);
      });

    // Import and register Template discovery & N8N template routes
    import('./src/api/routes/templates.routes.js')
      .then(templatesModule => {
        const createRoutes = templatesModule.createTemplatesRoutes || templatesModule.default;
        if (typeof createRoutes === 'function') {
          this.app.use('/api/templates', createRoutes(this.db));
        } else {
          this.app.use('/api/templates', createRoutes);
        }
        console.log('✅ Templates routes registered (filesystem & manifest scanning)');
      })
      .catch(err => {
        console.error('Failed to load templates routes:', err);
      });

    // Import and register Embeddings routes (pgvector)
    import('./src/api/routes/embeddings.routes.js')
      .then(embModule => {
        this.app.use('/api/embeddings', embModule.default);
        console.log('✅ Embeddings routes registered (pgvector)');
      })
      .catch(err => {
        console.error('Failed to load embeddings routes:', err);
      });

=======
    import('./src/api/routes/deepseek-chat.routes.js').then((chatModule) => {
      const chatRouter = chatModule.createDeepSeekChatRoutes;
      if (typeof chatRouter === 'function') {
        this.app.use('/api/deepseek', chatRouter(this.db, {}));
      }
      console.log('✅ DeepSeek chat routes registered');
    }).catch(err => {
      console.error('Failed to load DeepSeek chat routes:', err);
    });
    
    // Import and register Ollama DeepSeek routes
    import('./api/ollama-deepseek-routes.js').then(async (ollamaModule) => {
      try {
        // Initialize Ollama services
        if (typeof ollamaModule.initializeOllamaServices === 'function') {
          await ollamaModule.initializeOllamaServices();
        }
        
        // Mount the routes
        this.app.use('/api/ollama', ollamaModule.default);
        console.log('✅ Ollama DeepSeek routes registered (Bidirectional streaming enabled)');
      } catch (error) {
        console.warn('⚠️ Ollama initialization failed:', error.message);
        console.warn('   Ollama routes will be available but may not function without Ollama service');
        // Still mount routes so health checks work
        this.app.use('/api/ollama', ollamaModule.default);
      }
    }).catch(err => {
      console.error('Failed to load Ollama routes:', err);
    });
    
    // Import and register Conversation History routes
    import('./api/conversation-history-routes.js').then((historyModule) => {
      const historyRouter = historyModule.default || historyModule.createConversationHistoryRoutes;
      if (typeof historyRouter === 'function') {
        this.app.use('/api/conversations', historyRouter(this.db));
      } else {
        this.app.use('/api/conversations', historyRouter);
      }
      console.log('✅ Conversation History routes registered (Knowledge graph & learning enabled)');
    }).catch(err => {
      console.error('Failed to load conversation history routes:', err);
    });
    
>>>>>>> bda63ea6
    // Import and register Workflow Wizard routes
    import('./api/workflow-wizard-routes.js')
      .then(wizardModule => {
        this.app.use('/api/workflow', wizardModule.default);
        console.log('Workflow wizard routes registered');
      })
      .catch(err => {
        console.error('Failed to load workflow wizard routes:', err);
      });

    // Import and register Neural Network routes
    import('./api/neural-network-routes.js')
      .then(neuralModule => {
        const neuralRouter = neuralModule.default || neuralModule.createNeuralNetworkRoutes;
        if (typeof neuralRouter === 'function') {
          this.app.use('/api/neural-networks', neuralRouter(this.pool));
        } else {
          this.app.use('/api/neural-networks', neuralRouter);
        }
        console.log('Neural network routes registered');
      })
      .catch(err => {
        console.error('Failed to load neural network routes:', err);
      });

    // Import and register TensorFlow Workflow Orchestration routes
    import('./api/tensorflow-workflow-routes.js')
      .then(tfModule => {
        const tfRouter = tfModule.default || tfModule.createTensorFlowWorkflowRoutes;
        if (typeof tfRouter === 'function') {
          this.app.use('/api/tensorflow', tfRouter(this.db));
        } else {
          this.app.use('/api/tensorflow', tfRouter);
        }
        console.log('✅ TensorFlow Workflow Orchestration routes registered');
      })
      .catch(err => {
        console.error('Failed to load TensorFlow workflow routes:', err);
      });

    // Import and register Client SEO Dashboard routes
    import('./api/client-seo-routes.js')
      .then(clientModule => {
        const clientRouter = clientModule.default || clientModule.createClientAPIRoutes;
        if (typeof clientRouter === 'function') {
          this.app.use('/api/tensorflow/client', clientRouter(this.db));
        } else {
          this.app.use('/api/tensorflow/client', clientRouter);
        }
        console.log('✅ Client SEO Dashboard routes registered');
      })
      .catch(err => {
        console.error('Failed to load client SEO routes:', err);
      });

    // Import and register Extended Workflow Monitoring routes
    import('./api/extended-workflow-routes.js')
      .then(extendedModule => {
        const extendedRouter =
          extendedModule.default || extendedModule.createExtendedWorkflowRoutes;
        if (typeof extendedRouter === 'function') {
          this.app.use('/api/workflow', extendedRouter(this.db));
        } else {
          this.app.use('/api/workflow', extendedRouter);
        }
        console.log('✅ Extended Workflow Monitoring routes registered');
      })
      .catch(err => {
        console.error('Failed to load extended workflow routes:', err);
      });

    // Import and register Advanced Workflow Orchestration routes
    import('./api/advanced-workflow-routes.js')
      .then(advancedModule => {
        const { initializeAdvancedWorkflowRoutes } = advancedModule;
        if (typeof initializeAdvancedWorkflowRoutes === 'function') {
          this.app.use('/api/advanced', initializeAdvancedWorkflowRoutes(this.db));
        } else {
          this.app.use('/api/advanced', advancedModule.default);
        }
        console.log('✅ Advanced Workflow Orchestration routes registered');
      })
      .catch(err => {
        console.error('Failed to load advanced workflow routes:', err);
      });

    // Import and register Advanced Data Mining Orchestration routes
    import('./api/advanced-datamining-routes.js')
      .then(dataminingModule => {
        const { initializeOrchestrator } = dataminingModule;
        // Initialize the orchestrator with database connection
        if (typeof initializeOrchestrator === 'function') {
          initializeOrchestrator({
            db: this.db,
            headless: true,
            maxConcurrentJobs: 10,
            timeout: 30000,
          });
        }
        this.app.use('/api/datamining', dataminingModule.default);
        console.log('✅ Advanced Data Mining Orchestration routes registered');
      })
      .catch(err => {
        console.error('Failed to load data mining orchestration routes:', err);
      });

    // Import and register Onboarding routes
    import('./api/onboarding-routes.js')
      .then(onboardingModule => {
        this.app.use('/api/onboarding', onboardingModule.default);
        console.log('✅ Onboarding routes registered');
      })
      .catch(err => {
        console.error('Failed to load onboarding routes:', err);
      });

    // Import and register Payment routes
    import('./api/payment-routes.js')
      .then(paymentModule => {
        this.app.use('/api/payment', paymentModule.default);
        console.log('✅ Payment routes registered');
      })
      .catch(err => {
        console.error('Failed to load payment routes:', err);
      });

    // Import and register Crawler Campaign routes (DeepSeek Integration)
    import('./src/api/routes/campaign.routes.js')
      .then(campaignModule => {
        this.app.use('/api/campaigns', campaignModule.default);
        console.log('✅ Crawler campaign routes registered (DeepSeek integration enabled)');
      })
      .catch(err => {
        console.error('Failed to load campaign routes:', err);
      });

    // Import and register Workflow Orchestration routes
    import('./src/api/routes/workflow-orchestration.routes.js')
      .then(workflowModule => {
        this.app.use('/api/workflows', workflowModule.default);
        console.log(
          '✅ Workflow orchestration routes registered (Schema-driven automation enabled)'
        );
      })
      .catch(err => {
        console.error('Failed to load workflow orchestration routes:', err);
      });

    // Import and register N8N Workflow Creator routes
    import('./src/api/routes/n8n-workflow.routes.js')
      .then(n8nModule => {
        this.app.use('/api/n8n', n8nModule.default);
        console.log('✅ N8N workflow creator routes registered (Sub-task orchestration enabled)');
      })
      .catch(err => {
        console.error('Failed to load N8N workflow routes:', err);
      });

    // Import and register Pattern Mining routes
    import('./src/api/routes/pattern-mining.routes.js')
      .then(patternModule => {
        this.app.use('/api/pattern-mining', patternModule.default);
        console.log('✅ Pattern mining routes registered (JS/HTML detection & 3D layers enabled)');
      })
      .catch(err => {
        console.error('Failed to load pattern mining routes:', err);
      });

    // Import and register Automated SEO Campaign routes
    import('./src/api/routes/automated-seo.routes.js')
      .then(seoModule => {
        this.app.use('/api/seo', seoModule.default);
        console.log(
          '✅ Automated SEO campaign routes registered (192+ attributes, neural network, SVG widgets enabled)'
        );
      })
      .catch(err => {
        console.error('Failed to load automated SEO routes:', err);
      });

    // Import and register Interactive SEO Workflow routes (DeepSeek + N8N)
    import('./api/seo-workflow-routes.js')
      .then(workflowModule => {
        const createRoutes = workflowModule.default || workflowModule.createSEOWorkflowRoutes;
        if (typeof createRoutes === 'function') {
          this.app.use('/api/seo-workflow', createRoutes(this.db, this.io));
        } else {
          this.app.use('/api/seo-workflow', workflowModule.default);
        }
        console.log(
          '✅ Interactive SEO Workflow routes registered (DeepSeek AI, N8N integration, 192 attributes)'
        );
      })
      .catch(err => {
        console.error('Failed to load SEO workflow routes:', err);
      });

    // Import and register SEO Campaign CRUD routes (Schema-based campaign management)
    import('./api/seo-campaign-crud-routes.js')
      .then(campaignModule => {
        const createRoutes = campaignModule.default || campaignModule.createSEOCampaignCRUDRoutes;
        if (typeof createRoutes === 'function') {
          this.app.use('/api/seo-campaign', createRoutes(this.db, this.io));
        } else {
          this.app.use('/api/seo-campaign', campaignModule.default);
        }
        console.log('✅ SEO Campaign CRUD routes registered (Schema-based, auto-wiring enabled)');
      })
      .catch(err => {
        console.error('Failed to load SEO campaign CRUD routes:', err);
      });

    // Import and register Campaign Orchestration routes (Research, Attributes, Mining)
    import('./api/campaign-orchestration-routes.js')
      .then(orchestrationModule => {
        const router = orchestrationModule.default;
        if (router) {
          this.app.use('/api/campaigns', router);
          console.log(
            '✅ Campaign Orchestration routes registered (Research, Attributes, Mining instances)'
          );
        }
      })
      .catch(err => {
        console.error('Failed to load Campaign Orchestration routes:', err);
      });

    // Import and register Campaign Worker routes (Containers, Workers, Simulations)
    import('./api/campaign-worker-routes.js')
      .then(workerModule => {
        const router = workerModule.default;
        if (router) {
          this.app.use('/api/workers', router);
          console.log(
            '✅ Campaign Worker routes registered (Containers, Real-time streaming, LLM integration)'
          );
        }
      })
      .catch(err => {
        console.error('Failed to load Campaign Worker routes:', err);
      });

    // Import and register Enhanced Agent Session routes
    import('./src/api/routes/enhanced-agent-session.routes.js')
      .then(agentModule => {
        const createRoutes = agentModule.createEnhancedAgentSessionRoutes;
        if (typeof createRoutes === 'function') {
          this.app.use('/api/agent', createRoutes(this.db));
          console.log(
            '✅ Enhanced Agent Session routes registered (DeepSeek orchestration, knowledge graph integration)'
          );
        }
      })
      .catch(err => {
        console.error('Failed to load enhanced agent session routes:', err);
      });

    // Import and register Agent Management routes
    import('./src/api/routes/agent-management.routes.js')
      .then(mgmtModule => {
        const createRoutes = mgmtModule.createAgentManagementRoutes;
        if (typeof createRoutes === 'function') {
          this.app.use('/api/agent', createRoutes(this.db));
          console.log('✅ Agent Management routes registered');
        }
      })
      .catch(err => {
        console.error('Failed to load agent management routes:', err);
      });

    // Import and register MCP Server Management routes (Agent instances with schema linking)
    import('./api/mcp-server-routes.js')
      .then(mcpModule => {
        const createRoutes = mcpModule.default || mcpModule.createMCPServerRoutes;
        if (typeof createRoutes === 'function') {
          this.app.use('/api/mcp', createRoutes(this.db, this.io));
        } else {
          this.app.use('/api/mcp', mcpModule.default);
        }
        console.log(
          '✅ MCP Server Management routes registered (DeepSeek agent instances, schema linking enabled)'
        );
      })
      .catch(err => {
        console.error('Failed to load MCP server routes:', err);
      });

    // Import and register MCP Bi-Directional routes (Streaming, bundling, auto-config)
    import('./api/mcp-bidirectional-routes.js')
      .then(bidirModule => {
        const createRoutes = bidirModule.default || bidirModule.createMCPBidirectionalRoutes;
        if (typeof createRoutes === 'function') {
          this.app.use('/api/mcp', createRoutes(this.db, this.io));
        } else {
          this.app.use('/api/mcp', bidirModule.default);
        }
        console.log(
          '✅ MCP Bi-Directional routes registered (WebSocket streaming, auto-bundling, config optimization enabled)'
        );
      })
      .catch(err => {
        console.error('Failed to load MCP bidirectional routes:', err);
      });

    // Import and register Advanced MCP routes (Trust scoring, campaign governance, self-learning)
    import('./api/mcp-advanced-bidi-routes.js')
      .then(advancedModule => {
        const createRoutes = advancedModule.default || advancedModule.createAdvancedBidiRoutes;
        if (typeof createRoutes === 'function') {
          this.app.use('/api/mcp', createRoutes(this.db, this.io));
        } else {
          this.app.use('/api/mcp', advancedModule.default);
        }
        console.log(
          '✅ Advanced MCP routes registered (Trust scoring, campaign governance, atomic data mining, self-learning enabled)'
        );
      })
      .catch(err => {
        console.error('Failed to load advanced MCP routes:', err);
      });

    // Import and register Styleguide Config routes
    import('./src/api/routes/styleguide-config.routes.js')
      .then(styleguideModule => {
        this.app.use('/api/styleguide-config', styleguideModule.default);
        console.log(
          '✅ Styleguide Configuration routes registered (Categories, workflows, campaigns, containers, simulations)'
        );
      })
      .catch(err => {
        console.error('Failed to load styleguide config routes:', err);
      });

    // Admin middleware (bearer token)
    const adminAuth = (req, res, next) => {
      const token = (req.headers.authorization || '').replace('Bearer ', '');
      if (!process.env.ADMIN_TOKEN) return res.status(403).json({ error: 'Admin disabled' });
      if (token !== process.env.ADMIN_TOKEN) return res.status(401).json({ error: 'Unauthorized' });
      next();
    };
    // =====================================================
    // CRAWLER MANAGEMENT ENDPOINTS
    // =====================================================

    // Start crawling session
    this.app.post('/api/crawler/start', async (req, res) => {
      try {
        const config = {
          maxConcurrency: req.body.maxConcurrency || 5,
          requestDelay: req.body.requestDelay || 2000,
          maxDepth: req.body.maxDepth || 2,
          respectRobots: req.body.respectRobots !== false,
          postgres: {
            host: process.env.DB_HOST || 'localhost',
            port: process.env.DB_PORT || 5432,
            database: process.env.DB_NAME || 'dom_space_harvester',
            user: process.env.DB_USER || 'postgres',
            password: process.env.DB_PASSWORD || 'password',
          },
        };

        if (this.crawlerSystem && this.crawlerSystem.isRunning) {
          return res.status(400).json({
            error: 'Crawler is already running',
            sessionId: this.crawlerSystem.sessionId,
          });
        }

        this.crawlerSystem = new RealWebCrawlerSystem({
          ...config,
          onOptimization: async ({ url, analysis, result }) => {
            try {
              if (!this.eth) return;
              const kb = Math.floor((result.spaceSaved || 0) / 1024);
              if (kb <= 0) return;
              // simple throttle: only mint up to 10 DSH per single optimization
              const mintUnits = Math.min(kb, 10);
              const to = process.env.REWARD_ADDRESS || this.eth.wallet.address;
              const amount = ethers.parseUnits(String(mintUnits), 18);
              const tx = await this.eth.token.mint(to, amount);
              console.log('⛓️ Minted on optimization:', mintUnits, 'DSH tx', tx.hash);

              // Save optimization proof to registry if available
              if (this.eth.registry) {
                try {
                  const beforeHash =
                    '0x' + (result.optimizations?.beforeHash || '').replace(/^0x/, '');
                  const afterHash =
                    '0x' + (result.optimizations?.afterHash || '').replace(/^0x/, '');
                  const urlHash = ethers.keccak256(ethers.toUtf8Bytes(url));
                  const saveTx = await this.eth.registry.recordOptimization(
                    urlHash,
                    beforeHash || ethers.ZeroHash,
                    afterHash || ethers.ZeroHash,
                    BigInt(result.spaceSaved || 0),
                    url
                  );
                  console.log('📝 Registry tx:', saveTx.hash);
                  // Persist locally
                  try {
                    await this.db.query(
                      `INSERT INTO optimization_proofs (url, domain, before_hash, after_hash, space_saved_bytes, tx_hash, on_chain)
                       VALUES ($1,$2,$3,$4,$5,$6,true)`,
                      [
                        url,
                        new URL(url).hostname,
                        beforeHash,
                        afterHash,
                        result.spaceSaved || 0,
                        saveTx.hash,
                      ]
                    );
                  } catch (e) {}
                } catch (e) {
                  console.log('⚠️ Registry save failed:', e.message);
                  // Persist locally even if chain save failed
                  try {
                    await this.db.query(
                      `INSERT INTO optimization_proofs (url, domain, before_hash, after_hash, space_saved_bytes, on_chain)
                       VALUES ($1,$2,$3,$4,$5,false)`,
                      [url, new URL(url).hostname, null, null, result.spaceSaved || 0]
                    );
                  } catch (_) {}
                }
              }
            } catch (e) {
              console.log('⚠️ onOptimization mint failed:', e.message);
            }
          },
        });
        await this.crawlerSystem.initialize();

        // Start crawling in background
        const sessionId = `session_${Date.now()}`;
        this.crawlingSessions.set(sessionId, {
          startTime: new Date(),
          config,
          status: 'running',
        });

        this.crawlerSystem.startCrawling().catch(error => {
          console.error('Crawling error:', error);
          this.io.emit('crawler_error', { error: error.message });
        });

        // Emit start event to all connected clients
        this.io.emit('crawler_started', { sessionId, config });

        res.json({
          success: true,
          sessionId,
          message: 'Crawler started successfully',
        });
      } catch (error) {
        console.error('Failed to start crawler:', error);
        res.status(500).json({
          error: 'Failed to start crawler',
          details: error.message,
        });
      }
    });

    // =====================================================
    // MONETIZATION: API KEY AUTH, PRICING, BOUNTIES, REPORTS
    // =====================================================

    // API key auth middleware
    const apiKeyAuth = async (req, res, next) => {
      try {
        const apiKey = req.header('x-api-key');
        if (!apiKey) return res.status(401).json({ error: 'API key required' });

        // Hash at caller side ideally; for PoC we store full keys hashed at creation
        const keyHash = require('crypto').createHash('sha256').update(apiKey).digest('hex');
        const result = await this.db.query(
          'SELECT id, owner_email, is_active, requests_used, plan_id FROM api_keys WHERE key_hash = $1',
          [keyHash]
        );
        if (result.rowCount === 0) return res.status(401).json({ error: 'Invalid API key' });
        const key = result.rows[0];
        if (!key.is_active) return res.status(403).json({ error: 'API key disabled' });

        req.apiKey = key;
        // Increment usage (lightweight)
        this.db
          .query(
            'UPDATE api_keys SET requests_used = requests_used + 1, last_used_at = NOW() WHERE id = $1',
            [key.id]
          )
          .catch(() => {});
        next();
      } catch (e) {
        res.status(500).json({ error: 'Auth failure' });
      }
    };

    // Public: list pricing plans
    this.app.get('/api/pricing/plans', async (req, res) => {
      try {
        const plans = await this.db.query(
          'SELECT plan_code, name, monthly_price_cents, requests_included, overage_price_cents_per_1k, stripe_price_id FROM pricing_plans ORDER BY monthly_price_cents ASC'
        );
        res.json(plans.rows);
      } catch (e) {
        res.status(500).json({ error: 'Failed to load plans' });
      }
    });

    // Admin-lite: set/update Stripe price mapping for plan (protect in prod)
    this.app.post('/api/pricing/plan', adminAuth, async (req, res) => {
      try {
        const { planCode, name, monthlyPriceCents, included, overagePer1k, stripePriceId } =
          req.body || {};
        if (!planCode || !name)
          return res.status(400).json({ error: 'planCode and name required' });
        await this.db.query(
          `INSERT INTO pricing_plans (plan_code, name, monthly_price_cents, requests_included, overage_price_cents_per_1k, stripe_price_id)
           VALUES ($1,$2,$3,$4,$5,$6)
           ON CONFLICT (plan_code) DO UPDATE SET name=$2, monthly_price_cents=$3, requests_included=$4, overage_price_cents_per_1k=$5, stripe_price_id=$6`,
          [
            planCode,
            name,
            monthlyPriceCents || 0,
            included || 0,
            overagePer1k || 0,
            stripePriceId || null,
          ]
        );
        res.json({ success: true });
      } catch (e) {
        res.status(500).json({ error: 'Failed to upsert plan' });
      }
    });

    // Admin-lite: create API key (for demo). In production, protect this route.
    this.app.post('/api/keys/create', adminAuth, async (req, res) => {
      try {
        const { ownerEmail, planCode } = req.body || {};
        if (!ownerEmail || !planCode)
          return res.status(400).json({ error: 'ownerEmail and planCode required' });
        const plan = await this.db.query('SELECT id FROM pricing_plans WHERE plan_code = $1', [
          planCode,
        ]);
        if (plan.rowCount === 0) return res.status(400).json({ error: 'Invalid plan' });

        const rawKey = require('crypto').randomBytes(24).toString('hex');
        const keyHash = require('crypto').createHash('sha256').update(rawKey).digest('hex');
        await this.db.query(
          'INSERT INTO api_keys (key_hash, owner_email, plan_id) VALUES ($1, $2, $3)',
          [keyHash, ownerEmail, plan.rows[0].id]
        );
        res.json({ apiKey: rawKey });
      } catch (e) {
        res.status(500).json({ error: 'Failed to create API key' });
      }
    });

    // Bounty marketplace
    this.app.get('/api/bounties', async (req, res) => {
      try {
        const rows = await this.db.query(
          'SELECT id, url, description, reward_cents, status, posted_by, claimed_by, created_at FROM optimization_bounties ORDER BY created_at DESC LIMIT 100'
        );
        res.json(rows.rows);
      } catch (e) {
        res.status(500).json({ error: 'Failed to load bounties' });
      }
    });

    // Backlink crawl: enqueue new targets discovered from backlinks of a URL
    this.app.post('/api/backlinks/enqueue', apiKeyAuth, async (req, res) => {
      try {
        const { sourceUrl, minStrength = 0.5, limit = 50 } = req.body || {};
        if (!sourceUrl) return res.status(400).json({ error: 'sourceUrl required' });
        const rows = await this.db.query(
          `SELECT target_url FROM backlink_network
           WHERE source_url = $1 AND link_strength >= $2
           ORDER BY link_strength DESC LIMIT $3`,
          [sourceUrl, minStrength, Math.min(limit, 200)]
        );
        for (const r of rows.rows) {
          try {
            const u = new URL(r.target_url);
            await this.db.query(
              `INSERT INTO crawl_targets (url, domain, priority, status)
               VALUES ($1,$2,6,'pending') ON CONFLICT (url) DO NOTHING`,
              [r.target_url, u.hostname]
            );
          } catch {}
        }
        res.json({ enqueued: rows.rowCount });
      } catch (e) {
        res.status(500).json({ error: 'Failed to enqueue backlinks' });
      }
    });

    this.app.post('/api/bounties', apiKeyAuth, async (req, res) => {
      try {
        const { url, description, rewardCents } = req.body || {};
        if (!url || !rewardCents)
          return res.status(400).json({ error: 'url and rewardCents required' });
        await this.db.query(
          'INSERT INTO optimization_bounties (url, description, reward_cents, posted_by) VALUES ($1,$2,$3,$4)',
          [url, description || '', rewardCents, req.apiKey.owner_email]
        );
        res.json({ success: true });
      } catch (e) {
        res.status(500).json({ error: 'Failed to create bounty' });
      }
    });

    this.app.post('/api/bounties/:id/claim', apiKeyAuth, async (req, res) => {
      try {
        const id = parseInt(req.params.id, 10);
        const result = await this.db.query(
          `UPDATE optimization_bounties SET status='claimed', claimed_by=$1, updated_at=NOW()
           WHERE id=$2 AND status='open' RETURNING id`,
          [req.apiKey.owner_email, id]
        );
        if (result.rowCount === 0) return res.status(400).json({ error: 'Bounty not open' });
        res.json({ success: true });
      } catch (e) {
        res.status(500).json({ error: 'Failed to claim bounty' });
      }
    });

    // Paid optimization report (metered via API key)
    this.app.post('/api/reports/optimization', apiKeyAuth, async (req, res) => {
      try {
        const { url } = req.body || {};
        if (!url) return res.status(400).json({ error: 'url required' });

        // Simple: fetch latest optimization data for URL
        const opt = await this.db.query(
          `SELECT url, space_saved_bytes, optimization_types, crawl_timestamp, performance_metrics
           FROM dom_optimizations WHERE url = $1 ORDER BY crawl_timestamp DESC LIMIT 1`,
          [url]
        );
        if (opt.rowCount === 0) return res.status(404).json({ error: 'No data yet for URL' });

        // In production: enqueue a fresh crawl and bill accordingly
        res.json({ report: opt.rows[0] });
      } catch (e) {
        res.status(500).json({ error: 'Failed to generate report' });
      }
    });

    // =====================================================
    // OPTIMIZER AI + ANALYTICS ENDPOINTS
    // =====================================================

    // Receive optimizer analytics batches
    this.app.post('/ai/analytics', async (req, res) => {
      try {
        const { batch, websiteId } = req.body || {};
        if (!Array.isArray(batch) || !websiteId)
          return res.status(400).json({ error: 'batch and websiteId required' });
        // For now, store to logs or extend DB with analytics table
        console.log('📥 analytics batch', websiteId, batch.length);
        res.json({ ok: true });
      } catch (e) {
        res.status(500).json({ error: 'Failed to store analytics' });
      }
    });

    // =====================================================
    // BLOCKCHAIN SAVE/LOAD: store and fetch optimization proofs
    // =====================================================

    // Save an optimization proof to on-chain registry
    this.app.post('/api/chain/save-optimization', async (req, res) => {
      try {
        if (!this.eth || !this.eth.registry)
          return res.status(501).json({ error: 'Registry not configured' });
        const { url, beforeHash, afterHash, spaceSaved } = req.body || {};
        if (!url || !beforeHash || !afterHash || typeof spaceSaved !== 'number') {
          return res.status(400).json({ error: 'url, beforeHash, afterHash, spaceSaved required' });
        }
        const urlHash = ethers.keccak256(ethers.toUtf8Bytes(url));
        const tx = await this.eth.registry.recordOptimization(
          urlHash,
          beforeHash,
          afterHash,
          BigInt(spaceSaved),
          url
        );
        res.json({ txHash: tx.hash });
      } catch (e) {
        res.status(500).json({ error: 'Failed to save on chain', details: e.message });
      }
    });

    // Load an optimization record from on-chain registry
    this.app.get('/api/chain/optimization', async (req, res) => {
      try {
        if (!this.eth || !this.eth.registry)
          return res.status(501).json({ error: 'Registry not configured' });
        const url = req.query.url;
        if (!url) return res.status(400).json({ error: 'url required' });
        const urlHash = ethers.keccak256(ethers.toUtf8Bytes(url));
        const rec = await this.eth.registry.getOptimization(urlHash);
        const [beforeHash, afterHash, spaceSaved, storedUrl, timestamp] = rec;
        res.json({
          url: storedUrl,
          beforeHash,
          afterHash,
          spaceSaved: Number(spaceSaved),
          timestamp: Number(timestamp),
        });
      } catch (e) {
        res.status(500).json({ error: 'Failed to load from chain', details: e.message });
      }
    });

    // Collect training data from optimizer
    this.app.post('/ai/collect-training-data', async (req, res) => {
      try {
        const { websiteId, optimizations, timestamp } = req.body || {};
        if (!websiteId) return res.status(400).json({ error: 'websiteId required' });
        console.log(
          '📥 training data',
          websiteId,
          Array.isArray(optimizations) ? optimizations.length : 0,
          timestamp
        );
        res.json({ ok: true });
      } catch (e) {
        res.status(500).json({ error: 'Failed to collect training data' });
      }
    });

    // Usage & quota for current key
    this.app.get('/api/usage', apiKeyAuth, async (req, res) => {
      try {
        const key = req.apiKey;
        const plan = await this.db.query(
          'SELECT plan_code, requests_included FROM pricing_plans WHERE id=$1',
          [key.plan_id]
        );
        const planRow = plan.rows[0] || { plan_code: 'unknown', requests_included: 0 };
        res.json({
          owner: key.owner_email,
          plan: planRow.plan_code,
          requestsUsed: key.requests_used,
          requestsIncluded: planRow.requests_included,
        });
      } catch (e) {
        res.status(500).json({ error: 'Failed to load usage' });
      }
    });

    // On-demand crawl (billable action)
    this.app.post('/api/crawler/crawl-once', apiKeyAuth, async (req, res) => {
      try {
        const { url } = req.body || {};
        if (!url) return res.status(400).json({ error: 'url required' });
        if (!this.crawlerSystem) {
          // Lazy init minimal crawler if none running
          const config = {
            maxConcurrency: 2,
            requestDelay: 1500,
            maxDepth: 0,
            respectRobots: true,
            postgres: {
              host: process.env.DB_HOST || 'localhost',
              port: process.env.DB_PORT || 5432,
              database: process.env.DB_NAME || 'dom_space_harvester',
              user: process.env.DB_USER || 'postgres',
              password: process.env.DB_PASSWORD || 'password',
            },
          };
          this.crawlerSystem = new RealWebCrawlerSystem(config);
          await this.crawlerSystem.initialize();
        }
        // Add target and trigger queue reload; simple insert
        await this.db.query(
          `INSERT INTO crawl_targets (url, domain, priority, status)
                             VALUES ($1,$2,10,'pending') ON CONFLICT (url) DO UPDATE SET status='pending'`,
          [url, new URL(url).hostname]
        );
        // Reward enqueue: optional on-chain mint of 1 DSH
        if (this.eth) {
          try {
            const to = req.apiKey ? req.apiKey.owner_email : this.eth.wallet.address;
            const address = this.eth.wallet.address;
            const amount = ethers.parseUnits('1', 18);
            const tx = await this.eth.token.mint(address, amount);
            console.log('⛓️ Mint tx:', tx.hash);
          } catch (e) {
            console.log('⚠️ Mint failed:', e.message);
          }
        }
        res.json({ queued: true });
      } catch (e) {
        res.status(500).json({ error: 'Failed to queue crawl' });
      }
    });

    // Optional Stripe billing endpoints (disabled if no STRIPE_KEY)
    if (process.env.STRIPE_KEY) {
      const Stripe = require('stripe');
      const stripe = new Stripe(process.env.STRIPE_KEY);

      this.app.post('/api/billing/create-checkout', async (req, res) => {
        try {
          const { priceId, customerEmail } = req.body || {};
          if (!priceId || !customerEmail)
            return res.status(400).json({ error: 'priceId and customerEmail required' });
          const session = await stripe.checkout.sessions.create({
            mode: 'subscription',
            line_items: [{ price: priceId, quantity: 1 }],
            customer_email: customerEmail,
            success_url: (process.env.FRONTEND_URL || 'http://localhost:3000') + '/billing/success',
            cancel_url: (process.env.FRONTEND_URL || 'http://localhost:3000') + '/billing/cancel',
          });
          res.json({ url: session.url });
        } catch (e) {
          res.status(500).json({ error: 'Failed to create checkout' });
        }
      });

      // Stripe webhook (raw body parsing for signature verification)
      this.app.post(
        '/api/billing/webhook',
        express.raw({ type: 'application/json' }),
        async (req, res) => {
          try {
            const sig = req.headers['stripe-signature'];
            const endpointSecret = process.env.STRIPE_WEBHOOK_SECRET;
            let event;
            try {
              event = stripe.webhooks.constructEvent(req.body, sig, endpointSecret);
            } catch (err) {
              return res.status(400).send(`Webhook Error: ${err.message}`);
            }

            switch (event.type) {
              case 'checkout.session.completed': {
                const session = event.data.object;
                const email = session.customer_details?.email;
                if (email) {
                  // Activate base subscription if exists
                  const planCode = 'starter';
                  const plan = await this.db.query(
                    'SELECT id FROM pricing_plans WHERE plan_code=$1',
                    [planCode]
                  );
                  if (plan.rowCount > 0) {
                    await this.db.query(
                      `INSERT INTO subscriptions (owner_email, plan_id) VALUES ($1,$2)
                     ON CONFLICT (owner_email, plan_id) DO NOTHING`,
                      [email, plan.rows[0].id]
                    );
                  }
                }
                break;
              }
              case 'invoice.paid': {
                const inv = event.data.object;
                const email = inv.customer_email || inv.customer?.email || null;
                if (email) {
                  await this.db.query(
                    `INSERT INTO payments (owner_email, amount_cents, currency, provider, provider_payment_id, status)
                   VALUES ($1,$2,$3,'stripe',$4,'succeeded')`,
                    [
                      email,
                      Math.round(inv.amount_paid),
                      inv.currency?.toUpperCase() || 'USD',
                      inv.id,
                    ]
                  );
                }
                break;
              }
              default:
                break;
            }

            res.json({ received: true });
          } catch (e) {
            res.status(500).json({ error: 'Webhook handling failed' });
          }
        }
      );
    }

    // Invoice generation (manual, aggregates current month usage/overage)
    this.app.post('/api/billing/invoices/generate', async (req, res) => {
      try {
        const { ownerEmail } = req.body || {};
        if (!ownerEmail) return res.status(400).json({ error: 'ownerEmail required' });
        const periodStart = new Date();
        periodStart.setDate(1);
        periodStart.setHours(0, 0, 0, 0);
        const periodEnd = new Date();

        // Get usage
        const keyAgg = await this.db.query(
          'SELECT COALESCE(SUM(requests_used),0) as used FROM api_keys WHERE owner_email=$1',
          [ownerEmail]
        );
        const sub = await this.db.query(
          `SELECT pp.monthly_price_cents, pp.requests_included, pp.overage_price_cents_per_1k
           FROM subscriptions s JOIN pricing_plans pp ON s.plan_id=pp.id
           WHERE s.owner_email=$1 AND s.status='active' LIMIT 1`,
          [ownerEmail]
        );
        if (sub.rowCount === 0) return res.status(400).json({ error: 'No active subscription' });
        const plan = sub.rows[0];
        const used = parseInt(keyAgg.rows[0].used) || 0;
        const overageUnits = Math.max(0, used - plan.requests_included);
        const overageBlocks = Math.ceil(overageUnits / 1000);
        const overageCost = overageBlocks * plan.overage_price_cents_per_1k;
        const amount = plan.monthly_price_cents + overageCost;

        const lineItems = {
          base: plan.monthly_price_cents,
          overage_units: overageUnits,
          overage_blocks: overageBlocks,
          overage_cents: overageCost,
        };

        const inv = await this.db.query(
          `INSERT INTO invoices (owner_email, period_start, period_end, amount_cents, line_items, status)
           VALUES ($1,$2,$3,$4,$5,'open') RETURNING id`,
          [ownerEmail, periodStart, periodEnd, amount, JSON.stringify(lineItems)]
        );

        res.json({ invoiceId: inv.rows[0].id, amount_cents: amount, line_items: lineItems });
      } catch (e) {
        res.status(500).json({ error: 'Failed to generate invoice' });
      }
    });

    // Stop crawling session
    this.app.post('/api/crawler/stop', async (req, res) => {
      try {
        if (!this.crawlerSystem || !this.crawlerSystem.isRunning) {
          return res.status(400).json({ error: 'No active crawling session' });
        }

        await this.crawlerSystem.shutdown();
        this.crawlerSystem = null;

        // Update session status
        for (const [sessionId, session] of this.crawlingSessions) {
          if (session.status === 'running') {
            session.status = 'stopped';
            session.endTime = new Date();
          }
        }

        this.io.emit('crawler_stopped');

        res.json({ success: true, message: 'Crawler stopped successfully' });
      } catch (error) {
        console.error('Failed to stop crawler:', error);
        res.status(500).json({
          error: 'Failed to stop crawler',
          details: error.message,
        });
      }
    });

    // Get crawler status
    this.app.get('/api/crawler/status', async (req, res) => {
      try {
        const activeCrawlers = await this.db.query(`
          SELECT crawler_id, specialization, status, current_url, pages_per_second, 
                 efficiency_percent, db_connections, queue_depth, last_heartbeat
          FROM active_crawlers
          ORDER BY crawler_id
        `);

        const isRunning = this.crawlerSystem && this.crawlerSystem.isRunning;
        const currentSession = Array.from(this.crawlingSessions.values()).find(
          session => session.status === 'running'
        );

        res.json({
          isRunning,
          currentSession: currentSession || null,
          activeCrawlers: activeCrawlers.rows,
          totalSessions: this.crawlingSessions.size,
        });
      } catch (error) {
        console.error('Failed to get crawler status:', error);
        res.status(500).json({ error: 'Failed to get crawler status' });
      }
    });

    // =====================================================
    // STATISTICS AND ANALYTICS ENDPOINTS
    // =====================================================

    // Get comprehensive dashboard statistics
    this.app.get('/api/stats/dashboard', async (req, res) => {
      try {
        // Check cache first (update every 30 seconds)
        if (Date.now() - this.statsCache.lastUpdate < 30000 && this.statsCache.data.dashboard) {
          return res.json(this.statsCache.data.dashboard);
        }

        const [crawlStats, metaverseStats, schemaStats, backlinkStats] = await Promise.all([
          this.getCrawlStatistics(),
          this.getMetaverseStatistics(),
          this.getSchemaStatistics(),
          this.getBacklinkStatistics(),
        ]);

        const dashboardData = {
          crawling: crawlStats,
          metaverse: metaverseStats,
          schemas: schemaStats,
          backlinks: backlinkStats,
          lastUpdated: new Date().toISOString(),
        };

        // Update cache
        this.statsCache.data.dashboard = dashboardData;
        this.statsCache.lastUpdate = Date.now();

        res.json(dashboardData);
      } catch (error) {
        console.error('Failed to get dashboard stats:', error);
        res.status(500).json({ error: 'Failed to get dashboard statistics' });
      }
    });

    // Get recent optimizations with pagination
    this.app.get('/api/stats/optimizations', async (req, res) => {
      try {
        const limit = Math.min(parseInt(req.query.limit) || 20, 100);
        const offset = parseInt(req.query.offset) || 0;

        const result = await this.db.query(
          `
          SELECT 
            do.url,
            ct.domain,
            sa.biome_type,
            do.space_saved_bytes,
            do.tokens_earned,
            do.optimization_types,
            do.crawl_timestamp,
            do.metaverse_impact,
            do.performance_metrics,
            COUNT(sd.id) as schemas_extracted,
            COUNT(bn.id) as backlinks_found
          FROM dom_optimizations do
          JOIN crawl_targets ct ON do.url = ct.url
          LEFT JOIN site_analysis sa ON ct.domain = sa.domain
          LEFT JOIN schema_data sd ON do.url = sd.url
          LEFT JOIN backlink_network bn ON do.url = bn.source_url
          WHERE do.crawl_timestamp >= NOW() - INTERVAL '7 days'
          GROUP BY do.id, ct.domain, sa.biome_type
          ORDER BY do.crawl_timestamp DESC
          LIMIT $1 OFFSET $2
        `,
          [limit, offset]
        );

        const totalCount = await this.db.query(`
          SELECT COUNT(*) as total 
          FROM dom_optimizations 
          WHERE crawl_timestamp >= NOW() - INTERVAL '7 days'
        `);

        res.json({
          optimizations: result.rows,
          pagination: {
            total: parseInt(totalCount.rows[0].total),
            limit,
            offset,
            hasMore: offset + limit < parseInt(totalCount.rows[0].total),
          },
        });
      } catch (error) {
        console.error('Failed to get optimizations:', error);
        res.status(500).json({ error: 'Failed to get optimization data' });
      }
    });

    // Get domain analysis and rankings
    this.app.get('/api/stats/domains', async (req, res) => {
      try {
        const result = await this.db.query(`
          SELECT 
            sa.domain,
            sa.biome_type,
            sa.total_pages_crawled,
            sa.total_space_harvested,
            sa.performance_score,
            sa.schema_richness,
            sa.backlink_authority,
            da.authority_score,
            da.total_inbound_links,
            da.unique_linking_domains,
            COUNT(vlp.id) as virtual_land_count,
            COUNT(ra.id) as reality_anchors_count
          FROM site_analysis sa
          LEFT JOIN domain_authority da ON sa.domain = da.domain
          LEFT JOIN virtual_land_parcels vlp ON sa.domain = vlp.source_domain
          LEFT JOIN reality_anchors ra ON sa.domain = ra.domain
          WHERE sa.total_pages_crawled > 0
          GROUP BY sa.domain, sa.biome_type, sa.total_pages_crawled, 
                   sa.total_space_harvested, sa.performance_score, 
                   sa.schema_richness, sa.backlink_authority, 
                   da.authority_score, da.total_inbound_links, da.unique_linking_domains
          ORDER BY sa.total_space_harvested DESC
          LIMIT 50
        `);

        res.json(result.rows);
      } catch (error) {
        console.error('Failed to get domain stats:', error);
        res.status(500).json({ error: 'Failed to get domain statistics' });
      }
    });

    // =====================================================
    // PROOFS: LIST/FETCH FOR DASHBOARD
    // =====================================================

    // List proofs by domain
    this.app.get('/api/proofs/domain/:domain', async (req, res) => {
      try {
        const domain = req.params.domain;
        const rows = await this.db.query(
          `SELECT url, before_hash, after_hash, space_saved_bytes, tx_hash, on_chain, recorded_at
           FROM optimization_proofs WHERE domain = $1 ORDER BY recorded_at DESC LIMIT 200`,
          [domain]
        );
        res.json(rows.rows);
      } catch (e) {
        res.status(500).json({ error: 'Failed to get proofs' });
      }
    });

    // List latest proofs
    this.app.get('/api/proofs/recent', async (req, res) => {
      try {
        const rows = await this.db.query(
          `SELECT url, domain, before_hash, after_hash, space_saved_bytes, tx_hash, on_chain, recorded_at
           FROM optimization_proofs ORDER BY recorded_at DESC LIMIT 100`
        );
        res.json(rows.rows);
      } catch (e) {
        res.status(500).json({ error: 'Failed to get recent proofs' });
      }
    });

    // =====================================================
    // METAVERSE INFRASTRUCTURE ENDPOINTS
    // =====================================================

    // Get virtual land parcels
    this.app.get('/api/metaverse/land', async (req, res) => {
      try {
        const biome = req.query.biome;
        const ownerAddress = req.query.owner;

        let query = `
          SELECT 
            parcel_id,
            source_url,
            source_domain,
            biome_type,
            parcel_size,
            development_level,
            space_harvested_kb,
            owner_address,
            is_nft_minted,
            staking_rewards,
            created_at
          FROM virtual_land_parcels
          WHERE 1=1
        `;
        const params = [];

        if (biome) {
          params.push(biome);
          query += ` AND biome_type = $${params.length}`;
        }

        if (ownerAddress) {
          params.push(ownerAddress);
          query += ` AND owner_address = $${params.length}`;
        }

        query += ' ORDER BY created_at DESC LIMIT 100';

        const result = await this.db.query(query, params);
        res.json(result.rows);
      } catch (error) {
        console.error('Failed to get virtual land:', error);
        res.status(500).json({ error: 'Failed to get virtual land data' });
      }
    });

    // Get AI consensus nodes
    this.app.get('/api/metaverse/ai-nodes', async (req, res) => {
      try {
        const result = await this.db.query(`
          SELECT 
            node_id,
            operator_address,
            compute_power,
            consensus_weight,
            consensus_type,
            consensus_participations,
            successful_validations,
            rewards_generated,
            uptime_percentage,
            is_active,
            created_at
          FROM ai_consensus_nodes
          ORDER BY compute_power DESC
          LIMIT 100
        `);

        res.json(result.rows);
      } catch (error) {
        console.error('Failed to get AI nodes:', error);
        res.status(500).json({ error: 'Failed to get AI node data' });
      }
    });

    // List dimensional bridges for metaverse UI
    this.app.get('/api/metaverse/bridges', async (req, res) => {
      try {
        const result = await this.db.query(`
          SELECT bridge_id, source_chain, target_chain, bridge_capacity, current_volume, is_operational, validator_count, last_transaction
          FROM dimensional_bridges
          ORDER BY current_volume DESC NULLS LAST
          LIMIT 50
        `);
        res.json(result.rows);
      } catch (e) {
        res.status(500).json({ error: 'Failed to get bridges' });
      }
    });

    // Get land parcels for biodome visualization
    this.app.get('/api/metaverse/land-parcels', async (req, res) => {
      try {
        const result = await this.db.query(`
          SELECT parcel_id, domain, coordinates, biome_type, minted_at, 
                 optimization_id, space_saved
          FROM virtual_land_parcels 
          ORDER BY minted_at DESC
          LIMIT 100
        `);
        res.json(result.rows);
      } catch (error) {
        console.error('Error fetching land parcels:', error);
        res.status(500).json({ error: 'Failed to fetch land parcels' });
      }
    });

    // Get biome types and their parameters
    this.app.get('/api/metaverse/biomes', async (req, res) => {
      try {
        const result = await this.db.query(`
          SELECT DISTINCT biome_type, 
                 COUNT(*) as parcel_count,
                 AVG(space_saved) as avg_space_saved
          FROM virtual_land_parcels 
          WHERE biome_type IS NOT NULL
          GROUP BY biome_type
          ORDER BY parcel_count DESC
        `);
        res.json(result.rows);
      } catch (error) {
        console.error('Error fetching biomes:', error);
        res.status(500).json({ error: 'Failed to fetch biomes' });
      }
    });

    // Get bridge chat messages for a specific bridge
    this.app.get('/api/metaverse/bridge/:bridgeId/chat', async (req, res) => {
      try {
        const { bridgeId } = req.params;
        const limit = Math.min(parseInt(req.query.limit) || 50, 100);
        const offset = parseInt(req.query.offset) || 0;

        const result = await this.db.query(
          `
          SELECT message_id, user_name, message_text, created_at
          FROM bridge_messages 
          WHERE bridge_id = $1
          ORDER BY created_at DESC
          LIMIT $2 OFFSET $3
        `,
          [bridgeId, limit, offset]
        );

        res.json(result.rows.reverse()); // Return in chronological order
      } catch (error) {
        console.error('Error fetching bridge chat:', error);
        res.status(500).json({ error: 'Failed to fetch bridge chat' });
      }
    });

    // Get bridge details for chat page
    this.app.get('/api/metaverse/bridge/:bridgeId', async (req, res) => {
      try {
        const { bridgeId } = req.params;
        const result = await this.db.query(
          `
          SELECT bridge_id, source_chain, target_chain, bridge_capacity, 
                 current_volume, is_operational, validator_count, last_transaction
          FROM dimensional_bridges 
          WHERE bridge_id = $1
        `,
          [bridgeId]
        );

        if (result.rows.length === 0) {
          return res.status(404).json({ error: 'Bridge not found' });
        }

        res.json(result.rows[0]);
      } catch (error) {
        console.error('Error fetching bridge details:', error);
        res.status(500).json({ error: 'Failed to fetch bridge details' });
      }
    });

    // Create a new bridge
    this.app.post('/api/metaverse/bridges', async (req, res) => {
      try {
        const { source_chain, target_chain, bridge_capacity = 1000000 } = req.body;

        if (!source_chain || !target_chain) {
          return res.status(400).json({ error: 'Source chain and target chain are required' });
        }

        const bridgeId = `bridge_${source_chain.toLowerCase()}_${target_chain.toLowerCase()}`;

        const result = await this.db.query(
          `
          INSERT INTO dimensional_bridges (bridge_id, source_chain, target_chain, bridge_capacity)
          VALUES ($1, $2, $3, $4)
          RETURNING *
        `,
          [bridgeId, source_chain, target_chain, bridge_capacity]
        );

        res.json(result.rows[0]);
      } catch (error) {
        console.error('Error creating bridge:', error);
        res.status(500).json({ error: 'Failed to create bridge' });
      }
    });

    // Update bridge
    this.app.put('/api/metaverse/bridge/:bridgeId', async (req, res) => {
      try {
        const { bridgeId } = req.params;
        const b = req.body || {};
        const result = await this.db.query(
          `
          UPDATE dimensional_bridges SET
            source_chain = COALESCE($2, source_chain),
            target_chain = COALESCE($3, target_chain),
            bridge_capacity = COALESCE($4, bridge_capacity),
            current_volume = COALESCE($5, current_volume),
            is_operational = COALESCE($6, is_operational),
            validator_count = COALESCE($7, validator_count),
            last_transaction = COALESCE($8, last_transaction)
          WHERE bridge_id = $1
          RETURNING *
        `,
          [
            bridgeId,
            b.source_chain,
            b.target_chain,
            b.bridge_capacity,
            b.current_volume,
            b.is_operational,
            b.validator_count,
            b.last_transaction,
          ]
        );
        if (result.rows.length === 0) return res.status(404).json({ error: 'Bridge not found' });
        res.json(result.rows[0]);
      } catch (error) {
        console.error('Error updating bridge:', error);
        res.status(500).json({ error: 'Failed to update bridge' });
      }
    });

    // Delete bridge
    this.app.delete('/api/metaverse/bridge/:bridgeId', async (req, res) => {
      try {
        const { bridgeId } = req.params;
        const result = await this.db.query(
          `
          DELETE FROM dimensional_bridges WHERE bridge_id = $1 RETURNING bridge_id
        `,
          [bridgeId]
        );
        if (result.rows.length === 0) return res.status(404).json({ error: 'Bridge not found' });
        res.json({ success: true });
      } catch (error) {
        console.error('Error deleting bridge:', error);
        res.status(500).json({ error: 'Failed to delete bridge' });
      }
    });

    // --- Chat rooms CRUD (metaverse.chat_rooms) ---
    this.app.get('/api/metaverse/chatrooms', async (req, res) => {
      try {
        const result = await this.db.query(`
          SELECT id, name, description, owner_address, total_space, price, revenue, participants, coordinates, primary_bridge_id, created_at, expires_at
          FROM metaverse.chat_rooms
          ORDER BY created_at DESC
          LIMIT 200
        `);
        res.json(result.rows);
      } catch (error) {
        console.error('Error fetching chat rooms:', error);
        res.status(500).json({ error: 'Failed to fetch chat rooms' });
      }
    });

    this.app.post('/api/metaverse/chatrooms', async (req, res) => {
      try {
        const r = req.body || {};
        if (!r.id || !r.name || !r.owner_address) {
          return res.status(400).json({ error: 'id, name, owner_address are required' });
        }
        const result = await this.db.query(
          `
          INSERT INTO metaverse.chat_rooms (
            id, name, description, owner_address, total_space, price, revenue,
            participants, settings, coordinates, primary_bridge_id
          ) VALUES (
            $1,$2,$3,$4,COALESCE($5,0),COALESCE($6,0),COALESCE($7,0),
            COALESCE($8,'[]'::jsonb), COALESCE($9,'{}'::jsonb), COALESCE($10,'{}'::jsonb), $11
          ) RETURNING *
        `,
          [
            r.id,
            r.name,
            r.description,
            r.owner_address,
            r.total_space,
            r.price,
            r.revenue,
            r.participants,
            r.settings,
            r.coordinates,
            r.primary_bridge_id,
          ]
        );
        res.status(201).json(result.rows[0]);
      } catch (error) {
        console.error('Error creating chat room:', error);
        res.status(500).json({ error: 'Failed to create chat room' });
      }
    });

    this.app.put('/api/metaverse/chatrooms/:id', async (req, res) => {
      try {
        const { id } = req.params;
        const r = req.body || {};
        const result = await this.db.query(
          `
          UPDATE metaverse.chat_rooms SET
            name = COALESCE($2, name),
            description = COALESCE($3, description),
            total_space = COALESCE($4, total_space),
            price = COALESCE($5, price),
            revenue = COALESCE($6, revenue),
            participants = COALESCE($7, participants),
            settings = COALESCE($8, settings),
            coordinates = COALESCE($9, coordinates),
            primary_bridge_id = COALESCE($10, primary_bridge_id),
            updated_at = CURRENT_TIMESTAMP
          WHERE id = $1
          RETURNING *
        `,
          [
            id,
            r.name,
            r.description,
            r.total_space,
            r.price,
            r.revenue,
            r.participants,
            r.settings,
            r.coordinates,
            r.primary_bridge_id,
          ]
        );
        if (result.rows.length === 0) return res.status(404).json({ error: 'Chat room not found' });
        res.json(result.rows[0]);
      } catch (error) {
        console.error('Error updating chat room:', error);
        res.status(500).json({ error: 'Failed to update chat room' });
      }
    });

    this.app.delete('/api/metaverse/chatrooms/:id', async (req, res) => {
      try {
        const { id } = req.params;
        const result = await this.db.query(
          `DELETE FROM metaverse.chat_rooms WHERE id = $1 RETURNING id`,
          [id]
        );
        if (result.rows.length === 0) return res.status(404).json({ error: 'Chat room not found' });
        res.json({ success: true });
      } catch (error) {
        console.error('Error deleting chat room:', error);
        res.status(500).json({ error: 'Failed to delete chat room' });
      }
    });

    // --- Bridge messages CRUD (metaverse.bridge_messages) ---
    this.app.get('/api/metaverse/messages', async (req, res) => {
      try {
        const limit = Math.min(parseInt(req.query.limit) || 50, 200);
        const result = await this.db.query(
          `
          SELECT id, message_id, bridge_id, user_name, user_id, message_text, message_type, metadata, created_at
          FROM metaverse.bridge_messages
          ORDER BY created_at DESC
          LIMIT $1
        `,
          [limit]
        );
        res.json(result.rows);
      } catch (error) {
        console.error('Error fetching messages:', error);
        res.status(500).json({ error: 'Failed to fetch messages' });
      }
    });

    this.app.post('/api/metaverse/messages', async (req, res) => {
      try {
        const m = req.body || {};
        if (!m.id || !m.message_id || !m.bridge_id || !m.user_name || !m.message_text) {
          return res
            .status(400)
            .json({ error: 'id, message_id, bridge_id, user_name, message_text required' });
        }
        const result = await this.db.query(
          `
          INSERT INTO metaverse.bridge_messages (id, message_id, bridge_id, user_name, user_id, message_text, message_type, metadata)
          VALUES ($1,$2,$3,$4,$5,$6,COALESCE($7,'text'),COALESCE($8,'{}'::jsonb))
          RETURNING *
        `,
          [
            m.id,
            m.message_id,
            m.bridge_id,
            m.user_name,
            m.user_id,
            m.message_text,
            m.message_type,
            m.metadata,
          ]
        );
        res.status(201).json(result.rows[0]);
      } catch (error) {
        console.error('Error creating message:', error);
        res.status(500).json({ error: 'Failed to create message' });
      }
    });

    this.app.delete('/api/metaverse/messages/:id', async (req, res) => {
      try {
        const { id } = req.params;
        const result = await this.db.query(
          `DELETE FROM metaverse.bridge_messages WHERE id = $1 RETURNING id`,
          [id]
        );
        if (result.rows.length === 0) return res.status(404).json({ error: 'Message not found' });
        res.json({ success: true });
      } catch (error) {
        console.error('Error deleting message:', error);
        res.status(500).json({ error: 'Failed to delete message' });
      }
    });

    // --- Marketplace CRUD APIs ---
    // Get marketplace items
    this.app.get('/api/marketplace/items', async (req, res) => {
      try {
        const result = await this.db.query(`
          SELECT * FROM marketplace_items
          ORDER BY created_at DESC
          LIMIT 100
        `);
        res.json(result.rows);
      } catch (error) {
        console.error('Error fetching marketplace items:', error);
        res.status(500).json({ error: 'Failed to fetch marketplace items' });
      }
    });

    // Create marketplace item
    this.app.post('/api/marketplace/items', async (req, res) => {
      try {
        const item = req.body || {};
        if (!item.name || !item.type || !item.rarity) {
          return res.status(400).json({ error: 'name, type, rarity are required' });
        }
        const result = await this.db.query(
          `
          INSERT INTO marketplace_items (
            name, description, type, rarity, price, currency, image, icon,
            stats, effects, biome, requirements, for_sale, metadata
          ) VALUES (
            $1, $2, $3, $4, $5, $6, $7, $8, $9, $10, $11, $12, $13, $14
          ) RETURNING *
        `,
          [
            item.name,
            item.description || '',
            item.type,
            item.rarity,
            item.price || 0,
            item.currency || 'LDOM',
            item.image || '',
            item.icon || '🎁',
            JSON.stringify(item.stats || {}),
            JSON.stringify(item.effects || []),
            item.biome || 'default',
            JSON.stringify(item.requirements || {}),
            item.for_sale !== false,
            JSON.stringify(item.metadata || {}),
          ]
        );
        res.status(201).json(result.rows[0]);
      } catch (error) {
        console.error('Error creating marketplace item:', error);
        res.status(500).json({ error: 'Failed to create marketplace item' });
      }
    });

    // Update marketplace item
    this.app.put('/api/marketplace/items/:id', async (req, res) => {
      try {
        const { id } = req.params;
        const item = req.body || {};
        const result = await this.db.query(
          `
          UPDATE marketplace_items SET
            name = COALESCE($2, name),
            description = COALESCE($3, description),
            type = COALESCE($4, type),
            rarity = COALESCE($5, rarity),
            price = COALESCE($6, price),
            currency = COALESCE($7, currency),
            image = COALESCE($8, image),
            icon = COALESCE($9, icon),
            stats = COALESCE($10, stats),
            effects = COALESCE($11, effects),
            biome = COALESCE($12, biome),
            requirements = COALESCE($13, requirements),
            for_sale = COALESCE($14, for_sale),
            metadata = COALESCE($15, metadata),
            updated_at = CURRENT_TIMESTAMP
          WHERE id = $1
          RETURNING *
        `,
          [
            id,
            item.name,
            item.description,
            item.type,
            item.rarity,
            item.price,
            item.currency,
            item.image,
            item.icon,
            JSON.stringify(item.stats || {}),
            JSON.stringify(item.effects || []),
            item.biome,
            JSON.stringify(item.requirements || {}),
            item.for_sale,
            JSON.stringify(item.metadata || {}),
          ]
        );
        if (result.rows.length === 0) return res.status(404).json({ error: 'Item not found' });
        res.json(result.rows[0]);
      } catch (error) {
        console.error('Error updating marketplace item:', error);
        res.status(500).json({ error: 'Failed to update marketplace item' });
      }
    });

    // Delete marketplace item
    this.app.delete('/api/marketplace/items/:id', async (req, res) => {
      try {
        const { id } = req.params;
        const result = await this.db.query(
          `DELETE FROM marketplace_items WHERE id = $1 RETURNING id`,
          [id]
        );
        if (result.rows.length === 0) return res.status(404).json({ error: 'Item not found' });
        res.json({ success: true });
      } catch (error) {
        console.error('Error deleting marketplace item:', error);
        res.status(500).json({ error: 'Failed to delete marketplace item' });
      }
    });

    // Get user inventory
    this.app.get('/api/marketplace/inventory', async (req, res) => {
      try {
        const { user_id } = req.query;
        if (!user_id) return res.status(400).json({ error: 'user_id required' });

        const result = await this.db.query(
          `
          SELECT mi.*, ui.quantity, ui.acquired_at
          FROM marketplace_items mi
          JOIN user_inventory ui ON mi.id = ui.item_id
          WHERE ui.user_id = $1
          ORDER BY ui.acquired_at DESC
        `,
          [user_id]
        );
        res.json(result.rows);
      } catch (error) {
        console.error('Error fetching inventory:', error);
        res.status(500).json({ error: 'Failed to fetch inventory' });
      }
    });

    // Add item to inventory
    this.app.post('/api/marketplace/inventory/add', async (req, res) => {
      try {
        const { user_id, item_id, quantity = 1 } = req.body;
        if (!user_id || !item_id) {
          return res.status(400).json({ error: 'user_id and item_id required' });
        }

        const result = await this.db.query(
          `
          INSERT INTO user_inventory (user_id, item_id, quantity, acquired_at)
          VALUES ($1, $2, $3, CURRENT_TIMESTAMP)
          ON CONFLICT (user_id, item_id) 
          DO UPDATE SET quantity = user_inventory.quantity + $3
          RETURNING *
        `,
          [user_id, item_id, quantity]
        );
        res.status(201).json(result.rows[0]);
      } catch (error) {
        console.error('Error adding to inventory:', error);
        res.status(500).json({ error: 'Failed to add to inventory' });
      }
    });

    // Remove item from inventory
    this.app.delete('/api/marketplace/inventory/:user_id/:item_id', async (req, res) => {
      try {
        const { user_id, item_id } = req.params;
        const result = await this.db.query(
          `
          DELETE FROM user_inventory 
          WHERE user_id = $1 AND item_id = $2 
          RETURNING item_id
        `,
          [user_id, item_id]
        );
        if (result.rows.length === 0)
          return res.status(404).json({ error: 'Item not found in inventory' });
        res.json({ success: true });
      } catch (error) {
        console.error('Error removing from inventory:', error);
        res.status(500).json({ error: 'Failed to remove from inventory' });
      }
    });

    // --- Mining CRUD APIs ---
    // Get mining sessions
    this.app.get('/api/mining/sessions', async (req, res) => {
      try {
        const { user_id, status } = req.query;
        let query = `SELECT * FROM mining_sessions WHERE 1=1`;
        const params = [];
        let paramCount = 0;

        if (user_id) {
          query += ` AND user_id = $${++paramCount}`;
          params.push(user_id);
        }
        if (status) {
          query += ` AND status = $${++paramCount}`;
          params.push(status);
        }

        query += ` ORDER BY created_at DESC LIMIT 100`;
        const result = await this.db.query(query, params);
        res.json(result.rows);
      } catch (error) {
        console.error('Error fetching mining sessions:', error);
        res.status(500).json({ error: 'Failed to fetch mining sessions' });
      }
    });

    // Create mining session
    this.app.post('/api/mining/sessions', async (req, res) => {
      try {
        const session = req.body || {};
        if (!session.user_id || !session.mining_type) {
          return res.status(400).json({ error: 'user_id and mining_type are required' });
        }

        const result = await this.db.query(
          `
          INSERT INTO mining_sessions (
            user_id, mining_type, status, start_time, end_time, 
            space_mined_kb, rewards_earned, efficiency_score, 
            biome_type, metadata
          ) VALUES (
            $1, $2, $3, $4, $5, $6, $7, $8, $9, $10
          ) RETURNING *
        `,
          [
            session.user_id,
            session.mining_type,
            session.status || 'active',
            session.start_time || new Date().toISOString(),
            session.end_time,
            session.space_mined_kb || 0,
            session.rewards_earned || 0,
            session.efficiency_score || 0,
            session.biome_type || 'default',
            JSON.stringify(session.metadata || {}),
          ]
        );
        res.status(201).json(result.rows[0]);
      } catch (error) {
        console.error('Error creating mining session:', error);
        res.status(500).json({ error: 'Failed to create mining session' });
      }
    });

    // Update mining session
    this.app.put('/api/mining/sessions/:id', async (req, res) => {
      try {
        const { id } = req.params;
        const session = req.body || {};
        const result = await this.db.query(
          `
          UPDATE mining_sessions SET
            status = COALESCE($2, status),
            end_time = COALESCE($3, end_time),
            space_mined_kb = COALESCE($4, space_mined_kb),
            rewards_earned = COALESCE($5, rewards_earned),
            efficiency_score = COALESCE($6, efficiency_score),
            metadata = COALESCE($7, metadata),
            updated_at = CURRENT_TIMESTAMP
          WHERE id = $1
          RETURNING *
        `,
          [
            id,
            session.status,
            session.end_time,
            session.space_mined_kb,
            session.rewards_earned,
            session.efficiency_score,
            JSON.stringify(session.metadata || {}),
          ]
        );
        if (result.rows.length === 0) return res.status(404).json({ error: 'Session not found' });
        res.json(result.rows[0]);
      } catch (error) {
        console.error('Error updating mining session:', error);
        res.status(500).json({ error: 'Failed to update mining session' });
      }
    });

    // Delete mining session
    this.app.delete('/api/mining/sessions/:id', async (req, res) => {
      try {
        const { id } = req.params;
        const result = await this.db.query(
          `DELETE FROM mining_sessions WHERE id = $1 RETURNING id`,
          [id]
        );
        if (result.rows.length === 0) return res.status(404).json({ error: 'Session not found' });
        res.json({ success: true });
      } catch (error) {
        console.error('Error deleting mining session:', error);
        res.status(500).json({ error: 'Failed to delete mining session' });
      }
    });

    // Get mining rewards
    this.app.get('/api/mining/rewards', async (req, res) => {
      try {
        const { user_id, status } = req.query;
        let query = `SELECT * FROM mining_rewards WHERE 1=1`;
        const params = [];
        let paramCount = 0;

        if (user_id) {
          query += ` AND user_id = $${++paramCount}`;
          params.push(user_id);
        }
        if (status) {
          query += ` AND status = $${++paramCount}`;
          params.push(status);
        }

        query += ` ORDER BY created_at DESC LIMIT 100`;
        const result = await this.db.query(query, params);
        res.json(result.rows);
      } catch (error) {
        console.error('Error fetching mining rewards:', error);
        res.status(500).json({ error: 'Failed to fetch mining rewards' });
      }
    });

    // Claim mining reward
    this.app.post('/api/mining/rewards/:id/claim', async (req, res) => {
      try {
        const { id } = req.params;
        const result = await this.db.query(
          `
          UPDATE mining_rewards 
          SET status = 'claimed', claimed_at = CURRENT_TIMESTAMP
          WHERE id = $1 AND status = 'pending'
          RETURNING *
        `,
          [id]
        );
        if (result.rows.length === 0)
          return res.status(404).json({ error: 'Reward not found or already claimed' });
        res.json(result.rows[0]);
      } catch (error) {
        console.error('Error claiming mining reward:', error);
        res.status(500).json({ error: 'Failed to claim mining reward' });
      }
    });

    // Get mining stats
    this.app.get('/api/mining/stats', async (req, res) => {
      try {
        const { user_id } = req.query;
        let query = `
          SELECT 
            COUNT(*) as total_sessions,
            SUM(space_mined_kb) as total_space_mined,
            SUM(rewards_earned) as total_rewards,
            AVG(efficiency_score) as avg_efficiency,
            COUNT(CASE WHEN status = 'active' THEN 1 END) as active_sessions
          FROM mining_sessions
        `;
        const params = [];

        if (user_id) {
          query += ` WHERE user_id = $1`;
          params.push(user_id);
        }

        const result = await this.db.query(query, params);
        res.json(result.rows[0]);
      } catch (error) {
        console.error('Error fetching mining stats:', error);
        res.status(500).json({ error: 'Failed to fetch mining stats' });
      }
    });

    // --- Alchemy CRUD APIs ---
    // Get alchemy elements
    this.app.get('/api/alchemy/elements', async (req, res) => {
      try {
        const { rarity, biome } = req.query;
        let query = `SELECT * FROM alchemy_elements WHERE 1=1`;
        const params = [];
        let paramCount = 0;

        if (rarity) {
          query += ` AND rarity = $${++paramCount}`;
          params.push(rarity);
        }
        if (biome) {
          query += ` AND biome = $${++paramCount}`;
          params.push(biome);
        }

        query += ` ORDER BY created_at DESC LIMIT 100`;
        const result = await this.db.query(query, params);
        res.json(result.rows);
      } catch (error) {
        console.error('Error fetching alchemy elements:', error);
        res.status(500).json({ error: 'Failed to fetch alchemy elements' });
      }
    });

    // Create alchemy element
    this.app.post('/api/alchemy/elements', async (req, res) => {
      try {
        const element = req.body || {};
        if (!element.name || !element.type || !element.rarity) {
          return res.status(400).json({ error: 'name, type, rarity are required' });
        }

        const result = await this.db.query(
          `
          INSERT INTO alchemy_elements (
            name, description, type, rarity, power_level, 
            effects, biome, discovery_conditions, metadata
          ) VALUES (
            $1, $2, $3, $4, $5, $6, $7, $8, $9
          ) RETURNING *
        `,
          [
            element.name,
            element.description || '',
            element.type,
            element.rarity,
            element.power_level || 0,
            JSON.stringify(element.effects || []),
            element.biome || 'default',
            JSON.stringify(element.discovery_conditions || {}),
            JSON.stringify(element.metadata || {}),
          ]
        );
        res.status(201).json(result.rows[0]);
      } catch (error) {
        console.error('Error creating alchemy element:', error);
        res.status(500).json({ error: 'Failed to create alchemy element' });
      }
    });

    // Update alchemy element
    this.app.put('/api/alchemy/elements/:id', async (req, res) => {
      try {
        const { id } = req.params;
        const element = req.body || {};
        const result = await this.db.query(
          `
          UPDATE alchemy_elements SET
            name = COALESCE($2, name),
            description = COALESCE($3, description),
            type = COALESCE($4, type),
            rarity = COALESCE($5, rarity),
            power_level = COALESCE($6, power_level),
            effects = COALESCE($7, effects),
            biome = COALESCE($8, biome),
            discovery_conditions = COALESCE($9, discovery_conditions),
            metadata = COALESCE($10, metadata),
            updated_at = CURRENT_TIMESTAMP
          WHERE id = $1
          RETURNING *
        `,
          [
            id,
            element.name,
            element.description,
            element.type,
            element.rarity,
            element.power_level,
            JSON.stringify(element.effects || []),
            element.biome,
            JSON.stringify(element.discovery_conditions || {}),
            JSON.stringify(element.metadata || {}),
          ]
        );
        if (result.rows.length === 0) return res.status(404).json({ error: 'Element not found' });
        res.json(result.rows[0]);
      } catch (error) {
        console.error('Error updating alchemy element:', error);
        res.status(500).json({ error: 'Failed to update alchemy element' });
      }
    });

    // Delete alchemy element
    this.app.delete('/api/alchemy/elements/:id', async (req, res) => {
      try {
        const { id } = req.params;
        const result = await this.db.query(
          `DELETE FROM alchemy_elements WHERE id = $1 RETURNING id`,
          [id]
        );
        if (result.rows.length === 0) return res.status(404).json({ error: 'Element not found' });
        res.json({ success: true });
      } catch (error) {
        console.error('Error deleting alchemy element:', error);
        res.status(500).json({ error: 'Failed to delete alchemy element' });
      }
    });

    // Get alchemy recipes
    this.app.get('/api/alchemy/recipes', async (req, res) => {
      try {
        const { difficulty, result_type } = req.query;
        let query = `SELECT * FROM alchemy_recipes WHERE 1=1`;
        const params = [];
        let paramCount = 0;

        if (difficulty) {
          query += ` AND difficulty = $${++paramCount}`;
          params.push(difficulty);
        }
        if (result_type) {
          query += ` AND result_type = $${++paramCount}`;
          params.push(result_type);
        }

        query += ` ORDER BY created_at DESC LIMIT 100`;
        const result = await this.db.query(query, params);
        res.json(result.rows);
      } catch (error) {
        console.error('Error fetching alchemy recipes:', error);
        res.status(500).json({ error: 'Failed to fetch alchemy recipes' });
      }
    });

    // Create alchemy recipe
    this.app.post('/api/alchemy/recipes', async (req, res) => {
      try {
        const recipe = req.body || {};
        if (!recipe.name || !recipe.ingredients || !recipe.result) {
          return res.status(400).json({ error: 'name, ingredients, result are required' });
        }

        const result = await this.db.query(
          `
          INSERT INTO alchemy_recipes (
            name, description, ingredients, result, difficulty,
            success_rate, discovery_conditions, metadata
          ) VALUES (
            $1, $2, $3, $4, $5, $6, $7, $8
          ) RETURNING *
        `,
          [
            recipe.name,
            recipe.description || '',
            JSON.stringify(recipe.ingredients),
            JSON.stringify(recipe.result),
            recipe.difficulty || 'beginner',
            recipe.success_rate || 0.5,
            JSON.stringify(recipe.discovery_conditions || {}),
            JSON.stringify(recipe.metadata || {}),
          ]
        );
        res.status(201).json(result.rows[0]);
      } catch (error) {
        console.error('Error creating alchemy recipe:', error);
        res.status(500).json({ error: 'Failed to create alchemy recipe' });
      }
    });

    // Update alchemy recipe
    this.app.put('/api/alchemy/recipes/:id', async (req, res) => {
      try {
        const { id } = req.params;
        const recipe = req.body || {};
        const result = await this.db.query(
          `
          UPDATE alchemy_recipes SET
            name = COALESCE($2, name),
            description = COALESCE($3, description),
            ingredients = COALESCE($4, ingredients),
            result = COALESCE($5, result),
            difficulty = COALESCE($6, difficulty),
            success_rate = COALESCE($7, success_rate),
            discovery_conditions = COALESCE($8, discovery_conditions),
            metadata = COALESCE($9, metadata),
            updated_at = CURRENT_TIMESTAMP
          WHERE id = $1
          RETURNING *
        `,
          [
            id,
            recipe.name,
            recipe.description,
            JSON.stringify(recipe.ingredients),
            JSON.stringify(recipe.result),
            recipe.difficulty,
            recipe.success_rate,
            JSON.stringify(recipe.discovery_conditions || {}),
            JSON.stringify(recipe.metadata || {}),
          ]
        );
        if (result.rows.length === 0) return res.status(404).json({ error: 'Recipe not found' });
        res.json(result.rows[0]);
      } catch (error) {
        console.error('Error updating alchemy recipe:', error);
        res.status(500).json({ error: 'Failed to update alchemy recipe' });
      }
    });

    // Delete alchemy recipe
    this.app.delete('/api/alchemy/recipes/:id', async (req, res) => {
      try {
        const { id } = req.params;
        const result = await this.db.query(
          `DELETE FROM alchemy_recipes WHERE id = $1 RETURNING id`,
          [id]
        );
        if (result.rows.length === 0) return res.status(404).json({ error: 'Recipe not found' });
        res.json({ success: true });
      } catch (error) {
        console.error('Error deleting alchemy recipe:', error);
        res.status(500).json({ error: 'Failed to delete alchemy recipe' });
      }
    });

    // --- Animation CRUD APIs ---
    // Get animation presets
    this.app.get('/api/animation/presets', async (req, res) => {
      try {
        const { category, biome } = req.query;
        let query = `SELECT * FROM animation_presets WHERE 1=1`;
        const params = [];
        let paramCount = 0;

        if (category) {
          query += ` AND category = $${++paramCount}`;
          params.push(category);
        }
        if (biome) {
          query += ` AND biome = $${++paramCount}`;
          params.push(biome);
        }

        query += ` ORDER BY created_at DESC LIMIT 100`;
        const result = await this.db.query(query, params);
        res.json(result.rows);
      } catch (error) {
        console.error('Error fetching animation presets:', error);
        res.status(500).json({ error: 'Failed to fetch animation presets' });
      }
    });

    // Create animation preset
    this.app.post('/api/animation/presets', async (req, res) => {
      try {
        const preset = req.body || {};
        if (!preset.name || !preset.category || !preset.animation_data) {
          return res.status(400).json({ error: 'name, category, animation_data are required' });
        }

        const result = await this.db.query(
          `
          INSERT INTO animation_presets (
            name, description, category, biome, animation_data,
            duration, loop_type, effects, metadata
          ) VALUES (
            $1, $2, $3, $4, $5, $6, $7, $8, $9
          ) RETURNING *
        `,
          [
            preset.name,
            preset.description || '',
            preset.category,
            preset.biome || 'default',
            JSON.stringify(preset.animation_data),
            preset.duration || 1000,
            preset.loop_type || 'none',
            JSON.stringify(preset.effects || []),
            JSON.stringify(preset.metadata || {}),
          ]
        );
        res.status(201).json(result.rows[0]);
      } catch (error) {
        console.error('Error creating animation preset:', error);
        res.status(500).json({ error: 'Failed to create animation preset' });
      }
    });

    // Update animation preset
    this.app.put('/api/animation/presets/:id', async (req, res) => {
      try {
        const { id } = req.params;
        const preset = req.body || {};
        const result = await this.db.query(
          `
          UPDATE animation_presets SET
            name = COALESCE($2, name),
            description = COALESCE($3, description),
            category = COALESCE($4, category),
            biome = COALESCE($5, biome),
            animation_data = COALESCE($6, animation_data),
            duration = COALESCE($7, duration),
            loop_type = COALESCE($8, loop_type),
            effects = COALESCE($9, effects),
            metadata = COALESCE($10, metadata),
            updated_at = CURRENT_TIMESTAMP
          WHERE id = $1
          RETURNING *
        `,
          [
            id,
            preset.name,
            preset.description,
            preset.category,
            preset.biome,
            JSON.stringify(preset.animation_data),
            preset.duration,
            preset.loop_type,
            JSON.stringify(preset.effects || []),
            JSON.stringify(preset.metadata || {}),
          ]
        );
        if (result.rows.length === 0) return res.status(404).json({ error: 'Preset not found' });
        res.json(result.rows[0]);
      } catch (error) {
        console.error('Error updating animation preset:', error);
        res.status(500).json({ error: 'Failed to update animation preset' });
      }
    });

    // Delete animation preset
    this.app.delete('/api/animation/presets/:id', async (req, res) => {
      try {
        const { id } = req.params;
        const result = await this.db.query(
          `DELETE FROM animation_presets WHERE id = $1 RETURNING id`,
          [id]
        );
        if (result.rows.length === 0) return res.status(404).json({ error: 'Preset not found' });
        res.json({ success: true });
      } catch (error) {
        console.error('Error deleting animation preset:', error);
        res.status(500).json({ error: 'Failed to delete animation preset' });
      }
    });

    // Get animation scenes
    this.app.get('/api/animation/scenes', async (req, res) => {
      try {
        const { biome, scene_type } = req.query;
        let query = `SELECT * FROM animation_scenes WHERE 1=1`;
        const params = [];
        let paramCount = 0;

        if (biome) {
          query += ` AND biome = $${++paramCount}`;
          params.push(biome);
        }
        if (scene_type) {
          query += ` AND scene_type = $${++paramCount}`;
          params.push(scene_type);
        }

        query += ` ORDER BY created_at DESC LIMIT 100`;
        const result = await this.db.query(query, params);
        res.json(result.rows);
      } catch (error) {
        console.error('Error fetching animation scenes:', error);
        res.status(500).json({ error: 'Failed to fetch animation scenes' });
      }
    });

    // Create animation scene
    this.app.post('/api/animation/scenes', async (req, res) => {
      try {
        const scene = req.body || {};
        if (!scene.name || !scene.scene_type || !scene.scene_data) {
          return res.status(400).json({ error: 'name, scene_type, scene_data are required' });
        }

        const result = await this.db.query(
          `
          INSERT INTO animation_scenes (
            name, description, scene_type, biome, scene_data,
            duration, background_music, effects, metadata
          ) VALUES (
            $1, $2, $3, $4, $5, $6, $7, $8, $9
          ) RETURNING *
        `,
          [
            scene.name,
            scene.description || '',
            scene.scene_type,
            scene.biome || 'default',
            JSON.stringify(scene.scene_data),
            scene.duration || 5000,
            scene.background_music || '',
            JSON.stringify(scene.effects || []),
            JSON.stringify(scene.metadata || {}),
          ]
        );
        res.status(201).json(result.rows[0]);
      } catch (error) {
        console.error('Error creating animation scene:', error);
        res.status(500).json({ error: 'Failed to create animation scene' });
      }
    });

    // Update animation scene
    this.app.put('/api/animation/scenes/:id', async (req, res) => {
      try {
        const { id } = req.params;
        const scene = req.body || {};
        const result = await this.db.query(
          `
          UPDATE animation_scenes SET
            name = COALESCE($2, name),
            description = COALESCE($3, description),
            scene_type = COALESCE($4, scene_type),
            biome = COALESCE($5, biome),
            scene_data = COALESCE($6, scene_data),
            duration = COALESCE($7, duration),
            background_music = COALESCE($8, background_music),
            effects = COALESCE($9, effects),
            metadata = COALESCE($10, metadata),
            updated_at = CURRENT_TIMESTAMP
          WHERE id = $1
          RETURNING *
        `,
          [
            id,
            scene.name,
            scene.description,
            scene.scene_type,
            scene.biome,
            JSON.stringify(scene.scene_data),
            scene.duration,
            scene.background_music,
            JSON.stringify(scene.effects || []),
            JSON.stringify(scene.metadata || {}),
          ]
        );
        if (result.rows.length === 0) return res.status(404).json({ error: 'Scene not found' });
        res.json(result.rows[0]);
      } catch (error) {
        console.error('Error updating animation scene:', error);
        res.status(500).json({ error: 'Failed to update animation scene' });
      }
    });

    // Delete animation scene
    this.app.delete('/api/animation/scenes/:id', async (req, res) => {
      try {
        const { id } = req.params;
        const result = await this.db.query(
          `DELETE FROM animation_scenes WHERE id = $1 RETURNING id`,
          [id]
        );
        if (result.rows.length === 0) return res.status(404).json({ error: 'Scene not found' });
        res.json({ success: true });
      } catch (error) {
        console.error('Error deleting animation scene:', error);
        res.status(500).json({ error: 'Failed to delete animation scene' });
      }
    });

    // Get biomes
    this.app.get('/api/animation/biomes', async (req, res) => {
      try {
        const result = await this.db.query(`
          SELECT * FROM biomes
          ORDER BY name ASC
        `);
        res.json(result.rows);
      } catch (error) {
        console.error('Error fetching biomes:', error);
        res.status(500).json({ error: 'Failed to fetch biomes' });
      }
    });

    // Create biome
    this.app.post('/api/animation/biomes', async (req, res) => {
      try {
        const biome = req.body || {};
        if (!biome.name || !biome.biome_type) {
          return res.status(400).json({ error: 'name, biome_type are required' });
        }

        const result = await this.db.query(
          `
          INSERT INTO biomes (
            name, biome_type, description, environmental_params,
            color_scheme, weather_patterns, flora_fauna, metadata
          ) VALUES (
            $1, $2, $3, $4, $5, $6, $7, $8
          ) RETURNING *
        `,
          [
            biome.name,
            biome.biome_type,
            biome.description || '',
            JSON.stringify(biome.environmental_params || {}),
            JSON.stringify(biome.color_scheme || {}),
            JSON.stringify(biome.weather_patterns || []),
            JSON.stringify(biome.flora_fauna || []),
            JSON.stringify(biome.metadata || {}),
          ]
        );
        res.status(201).json(result.rows[0]);
      } catch (error) {
        console.error('Error creating biome:', error);
        res.status(500).json({ error: 'Failed to create biome' });
      }
    });

    // Update biome
    this.app.put('/api/animation/biomes/:id', async (req, res) => {
      try {
        const { id } = req.params;
        const biome = req.body || {};
        const result = await this.db.query(
          `
          UPDATE biomes SET
            name = COALESCE($2, name),
            biome_type = COALESCE($3, biome_type),
            description = COALESCE($4, description),
            environmental_params = COALESCE($5, environmental_params),
            color_scheme = COALESCE($6, color_scheme),
            weather_patterns = COALESCE($7, weather_patterns),
            flora_fauna = COALESCE($8, flora_fauna),
            metadata = COALESCE($9, metadata),
            updated_at = CURRENT_TIMESTAMP
          WHERE id = $1
          RETURNING *
        `,
          [
            id,
            biome.name,
            biome.biome_type,
            biome.description,
            JSON.stringify(biome.environmental_params || {}),
            JSON.stringify(biome.color_scheme || {}),
            JSON.stringify(biome.weather_patterns || []),
            JSON.stringify(biome.flora_fauna || []),
            JSON.stringify(biome.metadata || {}),
          ]
        );
        if (result.rows.length === 0) return res.status(404).json({ error: 'Biome not found' });
        res.json(result.rows[0]);
      } catch (error) {
        console.error('Error updating biome:', error);
        res.status(500).json({ error: 'Failed to update biome' });
      }
    });

    // Delete biome
    this.app.delete('/api/animation/biomes/:id', async (req, res) => {
      try {
        const { id } = req.params;
        const result = await this.db.query(`DELETE FROM biomes WHERE id = $1 RETURNING id`, [id]);
        if (result.rows.length === 0) return res.status(404).json({ error: 'Biome not found' });
        res.json({ success: true });
      } catch (error) {
        console.error('Error deleting biome:', error);
        res.status(500).json({ error: 'Failed to delete biome' });
      }
    });

    // Connect space mining to bridge
    this.app.post('/api/metaverse/connect-space-to-bridge', async (req, res) => {
      try {
        const { optimization_id, bridge_id, space_mined_kb, biome_type } = req.body;

        if (!optimization_id || !bridge_id || !space_mined_kb) {
          return res
            .status(400)
            .json({ error: 'Optimization ID, bridge ID, and space mined are required' });
        }

        const result = await this.db.query(
          `
          INSERT INTO space_bridge_connections (optimization_id, bridge_id, space_mined_kb, biome_type)
          VALUES ($1, $2, $3, $4)
          RETURNING *
        `,
          [optimization_id, bridge_id, space_mined_kb, biome_type]
        );

        // Update bridge volume
        await this.db.query(
          `
          UPDATE dimensional_bridges 
          SET current_volume = current_volume + $1, updated_at = NOW()
          WHERE bridge_id = $2
        `,
          [space_mined_kb * 1000, bridge_id]
        ); // Convert KB to bytes

        res.json(result.rows[0]);
      } catch (error) {
        console.error('Error connecting space to bridge:', error);
        res.status(500).json({ error: 'Failed to connect space to bridge' });
      }
    });

    // Get space-bridge connections
    this.app.get('/api/metaverse/space-bridge-connections', async (req, res) => {
      try {
        const { bridge_id } = req.query;

        let query = `
          SELECT sbc.*, o.url, o.optimization_type
          FROM space_bridge_connections sbc
          LEFT JOIN optimizations o ON sbc.optimization_id = o.id
        `;
        let params = [];

        if (bridge_id) {
          query += ' WHERE sbc.bridge_id = $1';
          params.push(bridge_id);
        }

        query += ' ORDER BY sbc.created_at DESC LIMIT 100';

        const result = await this.db.query(query, params);
        res.json(result.rows);
      } catch (error) {
        console.error('Error fetching space-bridge connections:', error);
        res.status(500).json({ error: 'Failed to fetch space-bridge connections' });
      }
    });

    // Get bridge statistics
    this.app.get('/api/metaverse/bridge/:bridgeId/stats', async (req, res) => {
      try {
        const { bridgeId } = req.params;

        const result = await this.db.query(
          `
          SELECT 
            COUNT(bm.id) as total_messages,
            COUNT(DISTINCT bp.user_id) as active_participants,
            COALESCE(SUM(sbc.space_mined_kb), 0) as total_space_connected,
            MAX(bm.created_at) as last_message_at,
            db.bridge_capacity,
            db.current_volume
          FROM dimensional_bridges db
          LEFT JOIN bridge_messages bm ON db.bridge_id = bm.bridge_id
          LEFT JOIN bridge_participants bp ON db.bridge_id = bp.bridge_id AND bp.is_active = TRUE
          LEFT JOIN space_bridge_connections sbc ON db.bridge_id = sbc.bridge_id
          WHERE db.bridge_id = $1
          GROUP BY db.bridge_id, db.bridge_capacity, db.current_volume
        `,
          [bridgeId]
        );

        if (result.rows.length === 0) {
          return res.status(404).json({ error: 'Bridge not found' });
        }

        res.json(result.rows[0]);
      } catch (error) {
        console.error('Error fetching bridge stats:', error);
        res.status(500).json({ error: 'Failed to fetch bridge stats' });
      }
    });

    // Add bridge participant
    this.app.post('/api/metaverse/bridge/:bridgeId/join', async (req, res) => {
      try {
        const { bridgeId } = req.params;
        const { user_id, user_name } = req.body;

        if (!user_id || !user_name) {
          return res.status(400).json({ error: 'User ID and user name are required' });
        }

        // Check if user is already a participant
        const existingParticipant = await this.db.query(
          `
          SELECT id FROM bridge_participants 
          WHERE bridge_id = $1 AND user_id = $2
        `,
          [bridgeId, user_id]
        );

        if (existingParticipant.rows.length > 0) {
          // Update last active time
          await this.db.query(
            `
            UPDATE bridge_participants 
            SET last_active = NOW(), is_active = TRUE
            WHERE bridge_id = $1 AND user_id = $2
          `,
            [bridgeId, user_id]
          );
        } else {
          // Add new participant
          await this.db.query(
            `
            INSERT INTO bridge_participants (bridge_id, user_id, user_name)
            VALUES ($1, $2, $3)
          `,
            [bridgeId, user_id, user_name]
          );
        }

        res.json({ success: true, message: 'Joined bridge successfully' });
      } catch (error) {
        console.error('Error joining bridge:', error);
        res.status(500).json({ error: 'Failed to join bridge' });
      }
    });

    // Leave bridge
    this.app.post('/api/metaverse/bridge/:bridgeId/leave', async (req, res) => {
      try {
        const { bridgeId } = req.params;
        const { user_id } = req.body;

        if (!user_id) {
          return res.status(400).json({ error: 'User ID is required' });
        }

        await this.db.query(
          `
          UPDATE bridge_participants 
          SET is_active = FALSE, last_active = NOW()
          WHERE bridge_id = $1 AND user_id = $2
        `,
          [bridgeId, user_id]
        );

        res.json({ success: true, message: 'Left bridge successfully' });
      } catch (error) {
        console.error('Error leaving bridge:', error);
        res.status(500).json({ error: 'Failed to leave bridge' });
      }
    });

    // =====================================================
    // ANALYTICS ENDPOINTS
    // =====================================================

    // Get bridge analytics
    this.app.get('/api/analytics/bridges', async (req, res) => {
      try {
        const result = await this.db.query(`
          SELECT 
            db.bridge_id,
            db.source_chain,
            db.target_chain,
            COUNT(bm.id) as total_messages,
            COUNT(DISTINCT bp.user_id) as active_participants,
            COALESCE(SUM(sbc.space_mined_kb), 0) as total_space_connected,
            COALESCE(AVG(sbc.space_mined_kb), 0) as avg_space_per_connection,
            EXTRACT(HOUR FROM MAX(bm.created_at)) as most_active_hour,
            TO_CHAR(MAX(bm.created_at), 'Day') as peak_activity_day,
            COALESCE(SUM(sbc.space_mined_kb) / NULLIF(COUNT(DISTINCT DATE(bm.created_at)), 0), 0) as space_growth_rate,
            COALESCE(COUNT(DISTINCT bp.user_id) / NULLIF(COUNT(DISTINCT bp.user_id), 0), 0) as participant_retention_rate,
            COALESCE(COUNT(bm.id) / NULLIF(EXTRACT(EPOCH FROM (MAX(bm.created_at) - MIN(bm.created_at))) / 3600, 0), 0) as message_frequency,
            CASE 
              WHEN COALESCE(SUM(sbc.space_mined_kb), 0) > 0 AND COUNT(DISTINCT bp.user_id) > 0 
              THEN LEAST(100, (COALESCE(SUM(sbc.space_mined_kb), 0) / 1000 * 30 + COUNT(DISTINCT bp.user_id) * 10 + COUNT(bm.id) / 100 * 20))
              ELSE 0 
            END as bridge_efficiency_score
          FROM dimensional_bridges db
          LEFT JOIN bridge_messages bm ON db.bridge_id = bm.bridge_id
          LEFT JOIN bridge_participants bp ON db.bridge_id = bp.bridge_id AND bp.is_active = TRUE
          LEFT JOIN space_bridge_connections sbc ON db.bridge_id = sbc.bridge_id
          WHERE db.is_operational = TRUE
          GROUP BY db.bridge_id, db.source_chain, db.target_chain
          ORDER BY total_space_connected DESC
        `);

        res.json(result.rows);
      } catch (error) {
        console.error('Error fetching bridge analytics:', error);
        res.status(500).json({ error: 'Failed to fetch bridge analytics' });
      }
    });

    // Get space mining analytics
    this.app.get('/api/analytics/space-mining', async (req, res) => {
      try {
        const result = await this.db.query(`
          SELECT 
            COALESCE(SUM(sbc.space_mined_kb), 0) as total_space_mined,
            COUNT(DISTINCT sbc.optimization_id) as total_optimizations,
            COALESCE(AVG(sbc.space_mined_kb), 0) as avg_space_per_optimization,
            COALESCE(SUM(sbc.space_mined_kb) / NULLIF(COUNT(DISTINCT DATE(sbc.created_at)), 0), 0) as mining_efficiency,
            ARRAY_AGG(
              JSON_BUILD_OBJECT(
                'biome', sbc.biome_type,
                'count', COUNT(*),
                'total_space', SUM(sbc.space_mined_kb)
              ) ORDER BY SUM(sbc.space_mined_kb) DESC
            ) FILTER (WHERE sbc.biome_type IS NOT NULL) as top_biomes,
            ARRAY_AGG(
              JSON_BUILD_OBJECT(
                'date', DATE(sbc.created_at),
                'space_mined', SUM(sbc.space_mined_kb)
              ) ORDER BY DATE(sbc.created_at) DESC
            ) FILTER (WHERE sbc.created_at IS NOT NULL) as space_growth_trend
          FROM space_bridge_connections sbc
        `);

        res.json(result.rows[0]);
      } catch (error) {
        console.error('Error fetching space mining analytics:', error);
        res.status(500).json({ error: 'Failed to fetch space mining analytics' });
      }
    });

    // Get user engagement analytics
    this.app.get('/api/analytics/user-engagement', async (req, res) => {
      try {
        const result = await this.db.query(`
          SELECT 
            COUNT(DISTINCT bp.user_id) as total_users,
            COUNT(DISTINCT bp.user_id) FILTER (WHERE bp.is_active = TRUE) as active_users,
            COUNT(DISTINCT bp.user_id) FILTER (WHERE bp.joined_at >= CURRENT_DATE) as new_users_today,
            COALESCE(COUNT(DISTINCT bp.user_id) FILTER (WHERE bp.is_active = TRUE) / NULLIF(COUNT(DISTINCT bp.user_id), 0), 0) as user_retention_rate,
            COALESCE(AVG(EXTRACT(EPOCH FROM (bp.last_active - bp.joined_at))), 0) as avg_session_duration,
            ARRAY_AGG(
              JSON_BUILD_OBJECT(
                'bridge_id', bp.bridge_id,
                'participants', COUNT(DISTINCT bp.user_id),
                'messages', COUNT(bm.id)
              ) ORDER BY COUNT(DISTINCT bp.user_id) DESC
            ) as most_active_bridges,
            ARRAY_AGG(
              JSON_BUILD_OBJECT(
                'hour', EXTRACT(HOUR FROM bm.created_at),
                'activity', COUNT(*)
              ) ORDER BY EXTRACT(HOUR FROM bm.created_at)
            ) FILTER (WHERE bm.created_at IS NOT NULL) as user_activity_patterns
          FROM bridge_participants bp
          LEFT JOIN bridge_messages bm ON bp.bridge_id = bm.bridge_id
        `);

        res.json(result.rows[0]);
      } catch (error) {
        console.error('Error fetching user engagement analytics:', error);
        res.status(500).json({ error: 'Failed to fetch user engagement analytics' });
      }
    });

    // Get bridge comparison
    this.app.get('/api/analytics/bridge-comparison', async (req, res) => {
      try {
        const result = await this.db.query(`
          SELECT 
            db.bridge_id,
            db.source_chain,
            db.target_chain,
            COALESCE(SUM(sbc.space_mined_kb), 0) as total_space,
            COUNT(DISTINCT bp.user_id) as participant_count,
            COUNT(bm.id) as message_count,
            CASE 
              WHEN COALESCE(SUM(sbc.space_mined_kb), 0) > 0 AND COUNT(DISTINCT bp.user_id) > 0 
              THEN LEAST(100, (COALESCE(SUM(sbc.space_mined_kb), 0) / 1000 * 30 + COUNT(DISTINCT bp.user_id) * 10 + COUNT(bm.id) / 100 * 20))
              ELSE 0 
            END as efficiency_score,
            COALESCE(SUM(sbc.space_mined_kb) / NULLIF(COUNT(DISTINCT DATE(sbc.created_at)), 0), 0) as growth_rate
          FROM dimensional_bridges db
          LEFT JOIN space_bridge_connections sbc ON db.bridge_id = sbc.bridge_id
          LEFT JOIN bridge_participants bp ON db.bridge_id = bp.bridge_id AND bp.is_active = TRUE
          LEFT JOIN bridge_messages bm ON db.bridge_id = bm.bridge_id
          WHERE db.is_operational = TRUE
          GROUP BY db.bridge_id, db.source_chain, db.target_chain
          ORDER BY efficiency_score DESC
        `);

        res.json(result.rows);
      } catch (error) {
        console.error('Error fetching bridge comparison:', error);
        res.status(500).json({ error: 'Failed to fetch bridge comparison' });
      }
    });

    // Get real-time analytics
    this.app.get('/api/analytics/real-time', async (req, res) => {
      try {
        const result = await this.db.query(`
          SELECT 
            COUNT(DISTINCT db.bridge_id) as active_bridges,
            COUNT(DISTINCT bp.user_id) as active_users,
            COUNT(bm.id) FILTER (WHERE bm.created_at >= NOW() - INTERVAL '1 hour') as messages_last_hour,
            COALESCE(SUM(sbc.space_mined_kb), 0) FILTER (WHERE sbc.created_at >= NOW() - INTERVAL '1 hour') as space_mined_last_hour,
            COUNT(DISTINCT bp.user_id) FILTER (WHERE bp.joined_at >= NOW() - INTERVAL '1 hour') as new_users_last_hour
          FROM dimensional_bridges db
          LEFT JOIN bridge_participants bp ON db.bridge_id = bp.bridge_id AND bp.is_active = TRUE
          LEFT JOIN bridge_messages bm ON db.bridge_id = bm.bridge_id
          LEFT JOIN space_bridge_connections sbc ON db.bridge_id = sbc.bridge_id
          WHERE db.is_operational = TRUE
        `);

        res.json(result.rows[0]);
      } catch (error) {
        console.error('Error fetching real-time analytics:', error);
        res.status(500).json({ error: 'Failed to fetch real-time analytics' });
      }
    });

    // Get analytics summary
    this.app.get('/api/analytics/summary', async (req, res) => {
      try {
        const [bridgeResult, spaceResult, userResult] = await Promise.all([
          this.db.query(`
            SELECT 
              COUNT(*) as total_bridges,
              COALESCE(SUM(sbc.space_mined_kb), 0) as total_space_connected,
              COUNT(bm.id) as total_messages,
              AVG(CASE 
                WHEN COALESCE(SUM(sbc.space_mined_kb), 0) > 0 AND COUNT(DISTINCT bp.user_id) > 0 
                THEN LEAST(100, (COALESCE(SUM(sbc.space_mined_kb), 0) / 1000 * 30 + COUNT(DISTINCT bp.user_id) * 10 + COUNT(bm.id) / 100 * 20))
                ELSE 0 
              END) as avg_efficiency
            FROM dimensional_bridges db
            LEFT JOIN space_bridge_connections sbc ON db.bridge_id = sbc.bridge_id
            LEFT JOIN bridge_participants bp ON db.bridge_id = bp.bridge_id AND bp.is_active = TRUE
            LEFT JOIN bridge_messages bm ON db.bridge_id = bm.bridge_id
            WHERE db.is_operational = TRUE
          `),
          this.db.query(`
            SELECT COALESCE(SUM(space_mined_kb), 0) as total_space_mined
            FROM space_bridge_connections
          `),
          this.db.query(`
            SELECT COUNT(DISTINCT user_id) FILTER (WHERE is_active = TRUE) as active_users
            FROM bridge_participants
          `),
        ]);

        const summary = {
          total_bridges: bridgeResult.rows[0].total_bridges,
          total_space_connected: bridgeResult.rows[0].total_space_connected,
          total_participants: userResult.rows[0].active_users,
          total_messages: bridgeResult.rows[0].total_messages,
          avg_efficiency: bridgeResult.rows[0].avg_efficiency || 0,
          top_insights: [
            `Total space connected: ${bridgeResult.rows[0].total_space_connected.toFixed(1)}KB`,
            `Active participants: ${userResult.rows[0].active_users}`,
            `Average efficiency: ${(bridgeResult.rows[0].avg_efficiency || 0).toFixed(1)}%`,
          ],
        };

        res.json(summary);
      } catch (error) {
        console.error('Error fetching analytics summary:', error);
        res.status(500).json({ error: 'Failed to fetch analytics summary' });
      }
    });

    // =====================================================
    // SEARCH AND QUERY ENDPOINTS
    // =====================================================

    // Search schema.org data
    this.app.get('/api/search/schemas', async (req, res) => {
      try {
        const query = req.query.q;
        const schemaType = req.query.type;
        const limit = Math.min(parseInt(req.query.limit) || 20, 100);

        if (!query && !schemaType) {
          return res.status(400).json({ error: 'Query or type parameter required' });
        }

        let sqlQuery = `
          SELECT 
            url,
            schema_type,
            schema_data,
            confidence_score,
            validation_status,
            extracted_at
          FROM schema_data
          WHERE 1=1
        `;
        const params = [];

        if (query) {
          params.push(query);
          sqlQuery += ` AND schema_content_tsvector @@ plainto_tsquery('english', $${params.length})`;
        }

        if (schemaType) {
          params.push(schemaType);
          sqlQuery += ` AND schema_type = $${params.length}`;
        }

        sqlQuery += ` ORDER BY extracted_at DESC LIMIT ${limit}`;

        const result = await this.db.query(sqlQuery, params);
        res.json(result.rows);
      } catch (error) {
        console.error('Failed to search schemas:', error);
        res.status(500).json({ error: 'Failed to search schema data' });
      }
    });

    // Search backlink network
    this.app.get('/api/search/backlinks', async (req, res) => {
      try {
        const domain = req.query.domain;
        const linkType = req.query.type;
        const minStrength = parseFloat(req.query.minStrength) || 0;

        if (!domain) {
          return res.status(400).json({ error: 'Domain parameter required' });
        }

        let query = `
          SELECT 
            source_url,
            target_url,
            anchor_text,
            link_type,
            link_strength,
            context_data,
            discovered_at
          FROM backlink_network
          WHERE (source_domain = $1 OR target_domain = $1)
            AND link_strength >= $2
        `;
        const params = [domain, minStrength];

        if (linkType) {
          params.push(linkType);
          query += ` AND link_type = $${params.length}`;
        }

        query += ' ORDER BY link_strength DESC LIMIT 100';

        const result = await this.db.query(query, params);
        res.json(result.rows);
      } catch (error) {
        console.error('Failed to search backlinks:', error);
        res.status(500).json({ error: 'Failed to search backlink data' });
      }
    });

    // =====================================================
    // ADMIN AND MANAGEMENT ENDPOINTS
    // =====================================================

    // Add custom crawl targets
    this.app.post('/api/admin/add-targets', async (req, res) => {
      try {
        const { urls, priority = 5 } = req.body;

        if (!Array.isArray(urls) || urls.length === 0) {
          return res.status(400).json({ error: 'URLs array required' });
        }

        const addedUrls = [];
        for (const url of urls) {
          try {
            const urlObj = new URL(url);
            const domain = urlObj.hostname;

            await this.db.query(
              `
              INSERT INTO crawl_targets (url, domain, priority, status)
              VALUES ($1, $2, $3, 'pending')
              ON CONFLICT (url) DO NOTHING
            `,
              [url, domain, priority]
            );

            addedUrls.push(url);
          } catch (error) {
            console.error(`Invalid URL: ${url}`, error);
          }
        }

        res.json({
          success: true,
          added: addedUrls.length,
          urls: addedUrls,
        });
      } catch (error) {
        console.error('Failed to add crawl targets:', error);
        res.status(500).json({ error: 'Failed to add crawl targets' });
      }
    });

    // System health check
    this.app.get('/api/health', async (req, res) => {
      try {
        // Check database connection
        const dbResult = await this.db.query('SELECT NOW()');

        // Check crawler system
        const crawlerStatus = this.crawlerSystem
          ? { running: this.crawlerSystem.isRunning || false }
          : { running: false };

        // Get basic stats
        const statsResult = this.dbDisabled
          ? { rows: [{ total_targets: 0, total_optimizations: 0, total_schemas: 0 }] }
          : await this.db.query(`
            SELECT 
              (SELECT COUNT(*) FROM crawl_targets) as total_targets,
              (SELECT COUNT(*) FROM dom_optimizations) as total_optimizations,
              (SELECT COUNT(*) FROM schema_data) as total_schemas
          `);

        // Get integration service status
        const integrationStatus = this.integrationService
          ? this.integrationService.getStatus()
          : null;

        res.json({
          status: 'healthy',
          timestamp: new Date().toISOString(),
          database: {
            connected: !this.dbDisabled,
            serverTime: this.dbDisabled ? new Date().toISOString() : dbResult.rows[0].now,
          },
          crawler: crawlerStatus,
          statistics: statsResult.rows[0],
          connectedClients: this.connectedClients.size,
          integration: integrationStatus,
        });
      } catch (error) {
        console.error('Health check failed:', error);
        res.status(500).json({
          status: 'unhealthy',
          error: error.message,
        });
      }
    });

    // Integration service status
    this.app.get('/api/integration/status', async (req, res) => {
      try {
        const status = this.integrationService ? this.integrationService.getStatus() : null;

        if (!status) {
          return res.status(503).json({ error: 'Integration service not available' });
        }

        res.json({
          success: true,
          status,
        });
      } catch (error) {
        console.error('Failed to get integration status:', error);
        res.status(500).json({
          error: 'Failed to get integration status',
          details: error.message,
        });
      }
    });

    // Get available Cursor API functions
    this.app.get('/api/integration/cursor/functions', async (req, res) => {
      try {
        const functions = this.integrationService
          ? this.integrationService.getAvailableCursorFunctions()
          : [];

        res.json({
          success: true,
          functions,
        });
      } catch (error) {
        console.error('Failed to get Cursor functions:', error);
        res.status(500).json({
          error: 'Failed to get Cursor functions',
          details: error.message,
        });
      }
    });

    // Get available n8n workflows
    this.app.get('/api/integration/n8n/workflows', async (req, res) => {
      try {
        const workflows = this.integrationService
          ? this.integrationService.getAvailableN8nWorkflows()
          : [];

        res.json({
          success: true,
          workflows,
        });
      } catch (error) {
        console.error('Failed to get n8n workflows:', error);
        res.status(500).json({
          error: 'Failed to get n8n workflows',
          details: error.message,
        });
      }
    });

    // =====================================================
    // BLOCKCHAIN PROOF OF OPTIMIZATION ENDPOINTS
    // =====================================================

    // Submit Proof of Optimization
    this.app.post('/api/blockchain/submit-poo', async (req, res) => {
      try {
        const { crawlId, merkleRoot, bytesSaved, backlinksCount, artifactCID } = req.body;

        if (!this.pooContract) {
          return res.status(503).json({ error: 'PoO contract not initialized' });
        }

        // Submit PoO to blockchain
        const tx = await this.pooContract.submitPoO(
          crawlId,
          merkleRoot,
          bytesSaved,
          backlinksCount,
          artifactCID
        );

        await tx.wait();

        // Emit real-time update
        this.io.emit('blockchain_update', {
          type: 'poo_submitted',
          crawlId,
          txHash: tx.hash,
          bytesSaved,
          backlinksCount,
          timestamp: Date.now(),
        });

        res.json({
          success: true,
          txHash: tx.hash,
          crawlId,
          bytesSaved,
          backlinksCount,
        });
      } catch (error) {
        console.error('PoO submission failed:', error);
        res.status(500).json({ error: error.message });
      }
    });

    // Get PoO status
    this.app.get('/api/blockchain/poo/:crawlId', async (req, res) => {
      try {
        const { crawlId } = req.params;

        if (!this.pooContract) {
          return res.status(503).json({ error: 'PoO contract not initialized' });
        }

        const proof = await this.pooContract.getProof(crawlId);

        res.json({
          crawlId,
          submitter: proof.submitter,
          merkleRoot: proof.merkleRoot,
          bytesSaved: proof.bytesSaved.toString(),
          backlinksCount: proof.backlinksCount.toString(),
          artifactCID: proof.artifactCID,
          submittedAt: proof.submittedAt.toString(),
          challengeWindowEnds: proof.challengeWindowEnds.toString(),
          finalized: proof.finalized,
          slashed: proof.slashed,
        });
      } catch (error) {
        console.error('Failed to get PoO status:', error);
        res.status(500).json({ error: error.message });
      }
    });

    // Challenge PoO
    this.app.post('/api/blockchain/challenge-poo', async (req, res) => {
      try {
        const { crawlId, merkleProof, leafData } = req.body;

        if (!this.pooContract) {
          return res.status(503).json({ error: 'PoO contract not initialized' });
        }

        const tx = await this.pooContract.challengePoO(crawlId, merkleProof, leafData);
        await tx.wait();

        res.json({
          success: true,
          txHash: tx.hash,
          crawlId,
        });
      } catch (error) {
        console.error('PoO challenge failed:', error);
        res.status(500).json({ error: error.message });
      }
    });

    // Submit batch of PoOs
    this.app.post('/api/blockchain/submit-batch-poo', async (req, res) => {
      try {
        const { batch, batchHash, signature, timestamp } = req.body;

        if (!this.pooContract) {
          return res.status(503).json({ error: 'PoO contract not initialized' });
        }

        // Verify batch signature (simplified for now)
        if (!this.verifyBatchSignature(batch, batchHash, signature)) {
          return res.status(400).json({ error: 'Invalid batch signature' });
        }

        // Submit batch to blockchain
        const tx = await this.pooContract.submitBatchPoO(
          batch.map(poo => ({
            crawlId: poo.crawlId,
            merkleRoot: poo.merkleRoot,
            bytesSaved: poo.bytesSaved,
            backlinksCount: poo.backlinksCount,
            artifactCID: poo.artifactCID,
          })),
          batchHash,
          signature
        );

        await tx.wait();

        // Emit real-time update
        this.io.emit('blockchain_update', {
          type: 'batch_poo_submitted',
          batchSize: batch.length,
          txHash: tx.hash,
          timestamp: Date.now(),
        });

        res.json({
          success: true,
          txHash: tx.hash,
          batchSize: batch.length,
        });
      } catch (error) {
        console.error('Batch PoO submission failed:', error);
        res.status(500).json({ error: error.message });
      }
    });

    // Get blockchain statistics
    this.app.get('/api/blockchain/stats', async (req, res) => {
      try {
        if (!this.pooContract) {
          return res.status(503).json({ error: 'PoO contract not initialized' });
        }

        const totalProofs = await this.pooContract.getTotalProofs();
        const totalBytesSaved = await this.pooContract.getTotalBytesSaved();
        const totalBacklinks = await this.pooContract.getTotalBacklinks();

        res.json({
          totalProofs: totalProofs.toString(),
          totalBytesSaved: totalBytesSaved.toString(),
          totalBacklinks: totalBacklinks.toString(),
          contractAddress: this.pooContract.target,
          networkId: await this.provider.getNetwork().then(n => n.chainId),
        });
      } catch (error) {
        console.error('Failed to get blockchain stats:', error);
        res.status(500).json({ error: error.message });
      }
    });

    // =====================================================
    // BLOCKCHAIN EVENT HANDLERS
    // =====================================================
  }

  setupBlockchainEventHandlers() {
    // Blockchain runner events
    this.blockchainRunner.on('started', () => {
      console.log('Headless blockchain runner started');
      this.broadcastToClients('blockchain_update', {
        type: 'runner_started',
        timestamp: Date.now(),
      });
    });

    this.blockchainRunner.on('stopped', () => {
      console.log('Headless blockchain runner stopped');
      this.broadcastToClients('blockchain_update', {
        type: 'runner_stopped',
        timestamp: Date.now(),
      });
    });

    this.blockchainRunner.on('optimization', data => {
      console.log('Blockchain optimization:', data);
      this.blockchainMetrics.onOptimizationSubmitted(data);
      this.broadcastToClients('blockchain_update', {
        type: 'optimization_submitted',
        data: data,
        timestamp: Date.now(),
      });
    });

    this.blockchainRunner.on('blockMined', data => {
      console.log('Block mined:', data);
      this.blockchainMetrics.onBlockMined(data);
      this.broadcastToClients('blockchain_update', {
        type: 'block_mined',
        data: data,
        timestamp: Date.now(),
      });
    });

    this.blockchainRunner.on('sessionStarted', data => {
      console.log('Mining session started:', data);
      this.miningSessions.set(data.sessionId, data);
      this.broadcastToClients('blockchain_update', {
        type: 'session_started',
        data: data,
        timestamp: Date.now(),
      });
    });

    this.blockchainRunner.on('sessionStopped', data => {
      console.log('Mining session stopped:', data);
      this.miningSessions.delete(data.sessionId);
      this.broadcastToClients('blockchain_update', {
        type: 'session_stopped',
        data: data,
        timestamp: Date.now(),
      });
    });

    // Blockchain metrics events
    this.blockchainMetrics.on('metricsUpdated', data => {
      this.broadcastToClients('blockchain_update', {
        type: 'metrics_updated',
        data: data,
        timestamp: Date.now(),
      });
    });

    this.blockchainMetrics.on('error', error => {
      console.error('Blockchain metrics error:', error);
    });
  }

  broadcastToClients(event, data) {
    this.io.emit(event, data);
  }

  setupBlockchainRoutes() {
    // =====================================================
    // BLOCKCHAIN ENDPOINTS
    // =====================================================

    // Start blockchain mining
    this.app.post('/api/blockchain/start-mining', async (req, res) => {
      try {
        const { userAddress, extensionId } = req.body;

        if (!userAddress) {
          return res.status(400).json({ error: 'User address required' });
        }

        const sessionId = await this.blockchainRunner.startMiningSession(userAddress, extensionId);

        res.json({
          success: true,
          sessionId,
          message: 'Mining session started',
        });
      } catch (error) {
        console.error('Failed to start mining:', error);
        res.status(500).json({ error: 'Failed to start mining session' });
      }
    });

    // Stop blockchain mining
    this.app.post('/api/blockchain/stop-mining', async (req, res) => {
      try {
        const { userAddress } = req.body;

        // Find and stop session for this user
        for (const [sessionId, session] of this.miningSessions) {
          if (session.userAddress === userAddress) {
            await this.blockchainRunner.stopMiningSession(sessionId);
            break;
          }
        }

        res.json({
          success: true,
          message: 'Mining session stopped',
        });
      } catch (error) {
        console.error('Failed to stop mining:', error);
        res.status(500).json({ error: 'Failed to stop mining session' });
      }
    });

    // Submit optimization to blockchain
    this.app.post('/api/blockchain/submit-optimization', async (req, res) => {
      try {
        const { url, userAddress, domAnalysis, spaceSaved, timestamp } = req.body;

        if (!userAddress || !spaceSaved) {
          return res.status(400).json({ error: 'User address and space saved required' });
        }

        // Store optimization in database
        await this.db.query(
          `
          INSERT INTO blockchain_optimizations (user_address, url, dom_analysis, space_saved, timestamp, status)
          VALUES ($1, $2, $3, $4, $5, 'submitted')
        `,
          [userAddress, url, JSON.stringify(domAnalysis), spaceSaved, new Date(timestamp)]
        );

        // Update blockchain metrics
        this.blockchainMetrics.onOptimizationSubmitted({ spaceSaved });

        // Broadcast to clients
        this.broadcastToClients('blockchain_update', {
          type: 'optimization_submitted',
          data: {
            userAddress,
            url,
            spaceSaved,
            timestamp: Date.now(),
          },
        });

        res.json({
          success: true,
          message: 'Optimization submitted to blockchain',
        });
      } catch (error) {
        console.error('Failed to submit optimization:', error);
        res.status(500).json({ error: 'Failed to submit optimization' });
      }
    });

    // Get blockchain metrics
    this.app.get('/api/blockchain/metrics', (req, res) => {
      try {
        const metrics = this.blockchainMetrics.getCurrentMetrics();
        const runnerMetrics = this.blockchainRunner.getMetrics();

        res.json({
          blockchain: metrics,
          runner: runnerMetrics,
          sessions: Array.from(this.miningSessions.values()),
        });
      } catch (error) {
        console.error('Failed to get blockchain metrics:', error);
        res.status(500).json({ error: 'Failed to get blockchain metrics' });
      }
    });

    // Get blockchain status
    this.app.get('/api/blockchain/status', (req, res) => {
      try {
        res.json({
          isRunning: this.blockchainRunner.isRunning,
          activeSessions: this.miningSessions.size,
          metrics: this.blockchainRunner.getMetrics(),
          uptime: process.uptime(),
        });
      } catch (error) {
        console.error('Failed to get blockchain status:', error);
        res.status(500).json({ error: 'Failed to get blockchain status' });
      }
    });

    // =====================================================
    // METRICS ENDPOINTS
    // =====================================================

    // Prometheus metrics endpoint
    this.app.get('/metrics', (req, res) => {
      try {
        res.set('Content-Type', 'text/plain');
        res.send(this.metrics.getPrometheusMetrics());
      } catch (error) {
        console.error('Failed to get metrics:', error);
        res.status(500).send('Internal Server Error');
      }
    });

    // JSON metrics endpoint
    this.app.get('/api/metrics', (req, res) => {
      try {
        res.json(this.metrics.getSummary());
      } catch (error) {
        console.error('Failed to get metrics summary:', error);
        res.status(500).json({ error: error.message });
      }
    });

    // Health check with metrics
    this.app.get('/api/health/detailed', (req, res) => {
      try {
        const summary = this.metrics.getSummary();
        const supervisorStats = this.supervisor.getStats();
        const blockchainMetrics = this.blockchainMetrics.getCurrentMetrics();

        res.json({
          status: 'healthy',
          timestamp: new Date().toISOString(),
          uptime: process.uptime(),
          memory: process.memoryUsage(),
          metrics: summary,
          blockchain: blockchainMetrics,
          supervisor: supervisorStats,
          crawler: this.crawlerSystem ? this.crawlerSystem.getStatus() : null,
        });
      } catch (error) {
        console.error('Detailed health check failed:', error);
        res.status(500).json({ error: error.message });
      }
    });

    // =====================================================
    // ADMIN API ENDPOINTS
    // =====================================================

    // Setup admin routes
    try {
      import('./src/api/adminApi.js')
        .then(({ setupAdminRoutes }) => {
          try {
            setupAdminRoutes(this.app);
            console.log('✅ Admin API routes registered');
          } catch (innerError) {
            console.warn('⚠️ Admin API setup failed:', innerError?.message || innerError);
          }
        })
        .catch(modErr => {
          console.warn('⚠️ Admin API not loaded:', modErr?.message || modErr);
        });
    } catch (error) {
      console.warn('⚠️ Admin API load error:', error?.message || error);
    }

    // Import and register Workflow Admin routes
    console.log('🔧 Loading workflow admin routes...');
    import('./api/workflow-admin-routes.js')
      .then(adminModule => {
        this.app.use('/api/workflow-admin', adminModule.default);
        console.log('✅ Workflow admin routes registered');
      })
      .catch(err => {
        console.error('❌ Failed to load workflow admin routes:', err);
      });
  }

  // Verify batch signature (simplified)
  verifyBatchSignature(batch, batchHash, signature) {
    // In production, implement proper EIP-712 signature verification
    // For now, just check that signature exists
    return signature && signature.length > 0;
  }

  setupWebSocket() {
    this.io.on('connection', socket => {
      console.log('Client connected:', socket.id);
      this.connectedClients.add(socket.id);

      // Send initial data to new client
      socket.emit('initial_data', {
        connectedClients: this.connectedClients.size,
        crawlerRunning: this.crawlerSystem && this.crawlerSystem.isRunning,
      });

      // Handle client requests for real-time updates
      socket.on('subscribe_stats', () => {
        socket.join('stats_updates');
      });

      socket.on('subscribe_optimizations', () => {
        socket.join('optimization_updates');
      });

      socket.on('subscribe_metaverse', () => {
        socket.join('metaverse_updates');
      });

      // Bridge chat rooms
      socket.on('bridge_join', bridgeId => {
        if (!bridgeId) return;
        socket.join(`bridge_${bridgeId}`);
      });
      socket.on('bridge_leave', bridgeId => {
        if (!bridgeId) return;
        socket.leave(`bridge_${bridgeId}`);
      });
      socket.on('bridge_message', async ({ bridgeId, user, text }) => {
        if (!bridgeId || !text) return;
        const payload = { user: user || 'anon', text, ts: Date.now(), bridgeId };

        // Persist message to database
        try {
          await this.db.query(
            `
        INSERT INTO bridge_messages (bridge_id, user_name, message_text, created_at)
        VALUES ($1, $2, $3, NOW())
      `,
            [bridgeId, payload.user, payload.text]
          );
        } catch (err) {
          console.error('Failed to persist bridge message:', err);
        }

        this.io.to(`bridge_${bridgeId}`).emit('bridge_message', payload);
      });
      socket.on('bridge_typing', ({ bridgeId, user, isTyping }) => {
        if (!bridgeId) return;
        socket.to(`bridge_${bridgeId}`).emit('bridge_typing', { user, isTyping, ts: Date.now() });
      });

      socket.on('disconnect', () => {
        console.log('Client disconnected:', socket.id);
        this.connectedClients.delete(socket.id);
      });
    });
  }

  async getCrawlStatistics() {
    const result = await this.db.query(`
      SELECT 
        COUNT(*) as total_targets,
        COUNT(*) FILTER (WHERE status = 'completed') as completed,
        COUNT(*) FILTER (WHERE status = 'pending') as pending,
        COUNT(*) FILTER (WHERE status = 'processing') as processing,
        COUNT(*) FILTER (WHERE status = 'error') as errors,
        COALESCE(SUM(do.space_saved_bytes), 0) as total_space_saved,
        COALESCE(AVG(do.space_saved_bytes), 0) as avg_space_saved,
        COUNT(DISTINCT ct.domain) as unique_domains
      FROM crawl_targets ct
      LEFT JOIN dom_optimizations do ON ct.url = do.url
    `);

    return result.rows[0];
  }

  async getMetaverseStatistics() {
    const result = await this.db.query(`
      SELECT 
        (SELECT COUNT(*) FROM virtual_land_parcels) as virtual_land,
        (SELECT COUNT(*) FROM ai_consensus_nodes WHERE is_active = true) as ai_consensus_nodes,
        (SELECT COUNT(*) FROM storage_shards WHERE is_operational = true) as storage_shards,
        (SELECT COUNT(*) FROM dimensional_bridges WHERE is_operational = true) as dimensional_bridges,
        (SELECT COUNT(*) FROM reality_anchors WHERE is_active = true) as reality_anchors,
        (SELECT COALESCE(SUM(compute_power), 0) FROM ai_consensus_nodes WHERE is_active = true) as compute_staked
    `);

    return result.rows[0];
  }

  async getSchemaStatistics() {
    const result = await this.db.query(`
      SELECT 
        COUNT(*) as total_schemas,
        AVG(confidence_score) as avg_confidence,
        COUNT(DISTINCT schema_type) as unique_types,
        COUNT(DISTINCT url) as unique_urls
      FROM schema_data
    `);

    const typeStats = await this.db.query(`
      SELECT schema_type, COUNT(*) as count
      FROM schema_data
      GROUP BY schema_type
      ORDER BY count DESC
      LIMIT 10
    `);

    return {
      ...result.rows[0],
      top_types: typeStats.rows.reduce((acc, row) => {
        acc[row.schema_type] = parseInt(row.count);
        return acc;
      }, {}),
    };
  }

  async getBacklinkStatistics() {
    const result = await this.db.query(`
      SELECT 
        COUNT(*) as total_links,
        COUNT(*) FILTER (WHERE link_type = 'internal') as internal_links,
        COUNT(*) FILTER (WHERE link_type != 'internal') as external_links,
        AVG(link_strength) as avg_strength,
        COUNT(DISTINCT source_domain) as unique_source_domains,
        COUNT(DISTINCT target_domain) as unique_target_domains
      FROM backlink_network
    `);

    return result.rows[0];
  }

  startRealtimeUpdates() {
    // Send periodic updates to connected clients
    setInterval(async () => {
      if (this.connectedClients.size === 0) return;

      try {
        // Emit real-time statistics
        const stats = await this.getCrawlStatistics();
        this.io.to('stats_updates').emit('stats_update', stats);

        // Emit recent optimizations
        const recentOptimizations = await this.db.query(`
          SELECT url, space_saved_bytes, tokens_earned, crawl_timestamp
          FROM dom_optimizations
          WHERE crawl_timestamp >= NOW() - INTERVAL '5 minutes'
          ORDER BY crawl_timestamp DESC
          LIMIT 10
        `);

        if (recentOptimizations.rows.length > 0) {
          this.io.to('optimization_updates').emit('new_optimizations', recentOptimizations.rows);
        }

        // Emit metaverse updates
        const metaverseStats = await this.getMetaverseStatistics();
        this.io.to('metaverse_updates').emit('metaverse_update', metaverseStats);

        // Update crawler status
        if (this.crawlerSystem) {
          const crawlerUpdate = await this.db.query(`
            SELECT crawler_id, status, current_url, pages_per_second
            FROM active_crawlers
            WHERE last_heartbeat >= NOW() - INTERVAL '30 seconds'
          `);

          this.io.emit('crawler_update', {
            activeCrawlers: crawlerUpdate.rows,
            isRunning: this.crawlerSystem.isRunning || false,
          });
        }
      } catch (error) {
        console.error('Real-time update error:', error);
      }
    }, 5000); // Update every 5 seconds
  }

  async setupCrawlerAdminRoutes() {
    console.log('🕷️ Setting up crawler admin API routes...');

    try {
      const crawlerAdminModule = await import('./src/api/crawler-admin.js');
      this.app.use('/api', crawlerAdminModule.default);
      console.log('✅ Crawler admin routes registered');
    } catch (err) {
      console.error('Failed to load crawler admin routes:', err);
    }
  }

  async setupTrainingControlRoutes() {
    console.log('🧠 Setting up training control API routes...');

    try {
      const trainingControlModule = await import('./src/api/training-control.js');
      this.app.use('/api', trainingControlModule.default);
      console.log('✅ Training control routes registered');
    } catch (err) {
      console.error('Failed to load training control routes:', err);
    }
  }

  setupWalletRoutes() {
    console.log('💰 Setting up wallet API routes...');

    // =====================================================
    // WALLET ENDPOINTS
    // =====================================================

    // Get wallet balance
    this.app.get('/api/wallet/balance', async (req, res) => {
      try {
        const userId = req.headers['x-user-id'] || 'default-user';

        // Get balance from database
        const balanceResult = await this.db.query(
          `
          SELECT 
            COALESCE(SUM(CASE WHEN type = 'credit' THEN amount ELSE -amount END), 0) as lightdom_balance,
            COALESCE(SUM(CASE WHEN type = 'credit' AND currency = 'USD' THEN amount ELSE 0 END), 0) as usd_balance,
            COALESCE(SUM(CASE WHEN type = 'credit' AND currency = 'BTC' THEN amount ELSE 0 END), 0) as btc_balance,
            COALESCE(SUM(CASE WHEN type = 'credit' AND currency = 'ETH' THEN amount ELSE 0 END), 0) as eth_balance
          FROM user_economy 
          WHERE user_id = $1
        `,
          [userId]
        );

        const balance = balanceResult.rows[0] || {
          lightdom_balance: 1250.75,
          usd_balance: 125.08,
          btc_balance: 0.0023,
          eth_balance: 0.045,
        };

        res.json({
          success: true,
          data: {
            lightdom: parseFloat(balance.lightdom_balance),
            usd: parseFloat(balance.usd_balance),
            btc: parseFloat(balance.btc_balance),
            eth: parseFloat(balance.eth_balance),
            lastUpdated: new Date().toISOString(),
          },
        });
      } catch (error) {
        console.error('Error fetching wallet balance:', error);
        res.status(500).json({ success: false, error: 'Failed to fetch wallet balance' });
      }
    });

    // Get transaction history
    this.app.get('/api/wallet/transactions', async (req, res) => {
      try {
        const userId = req.headers['x-user-id'] || 'default-user';
        const limit = parseInt(req.query.limit) || 50;
        const offset = parseInt(req.query.offset) || 0;

        const transactions = await this.db.query(
          `
          SELECT 
            id,
            type,
            amount,
            currency,
            description,
            status,
            created_at as timestamp,
            transaction_hash as hash,
            from_address,
            to_address
          FROM transactions 
          WHERE user_id = $1 
          ORDER BY created_at DESC 
          LIMIT $2 OFFSET $3
        `,
          [userId, limit, offset]
        );

        res.json({
          success: true,
          data: transactions.rows.map(tx => ({
            id: tx.id,
            type: tx.type,
            amount: parseFloat(tx.amount),
            currency: tx.currency,
            description: tx.description,
            status: tx.status,
            timestamp: tx.timestamp,
            hash: tx.hash,
            from: tx.from_address,
            to: tx.to_address,
          })),
        });
      } catch (error) {
        console.error('Error fetching transactions:', error);
        res.status(500).json({ success: false, error: 'Failed to fetch transactions' });
      }
    });

    // Get purchase items
    this.app.get('/api/wallet/items', async (req, res) => {
      try {
        const category = req.query.category;
        let query = 'SELECT * FROM marketplace_items WHERE status = $1';
        const params = ['active'];

        if (category) {
          query += ' AND category = $2';
          params.push(category);
        }

        query += ' ORDER BY featured DESC, created_at DESC';

        const items = await this.db.query(query, params);

        res.json({
          success: true,
          data: items.rows.map(item => ({
            id: item.id,
            name: item.name,
            description: item.description,
            price: parseFloat(item.price),
            currency: item.currency,
            category: item.category,
            image: item.image_url || '🛍️',
            discount: item.discount_percentage,
            featured: item.featured,
          })),
        });
      } catch (error) {
        console.error('Error fetching purchase items:', error);
        res.status(500).json({ success: false, error: 'Failed to fetch purchase items' });
      }
    });

    // Purchase an item
    this.app.post('/api/wallet/purchase', async (req, res) => {
      try {
        const userId = req.headers['x-user-id'] || 'default-user';
        const { itemId, quantity = 1, paymentMethod = 'lightdom' } = req.body;

        if (!itemId) {
          return res.status(400).json({ success: false, error: 'Item ID is required' });
        }

        // Get item details
        const itemResult = await this.db.query(
          'SELECT * FROM marketplace_items WHERE id = $1 AND status = $2',
          [itemId, 'active']
        );

        if (itemResult.rows.length === 0) {
          return res.status(404).json({ success: false, error: 'Item not found' });
        }

        const item = itemResult.rows[0];
        const totalPrice = parseFloat(item.price) * quantity;

        // Check user balance
        const balanceResult = await this.db.query(
          `
          SELECT COALESCE(SUM(CASE WHEN type = 'credit' THEN amount ELSE -amount END), 0) as balance
          FROM user_economy 
          WHERE user_id = $1 AND currency = $2
        `,
          [userId, item.currency]
        );

        const balance = parseFloat(balanceResult.rows[0]?.balance || 0);

        if (balance < totalPrice) {
          return res.status(400).json({
            success: false,
            error: 'Insufficient funds',
            required: totalPrice,
            available: balance,
          });
        }

        // Create transaction
        const transactionResult = await this.db.query(
          `
          INSERT INTO transactions (
            user_id, type, amount, currency, description, status, 
            transaction_hash, created_at
          ) VALUES ($1, $2, $3, $4, $5, $6, $7, $8)
          RETURNING *
        `,
          [
            userId,
            'purchase',
            -totalPrice,
            item.currency,
            `Purchase: ${item.name} (${quantity}x)`,
            'completed',
            `0x${Math.random().toString(16).substr(2, 8)}`,
            new Date(),
          ]
        );

        // Update user economy
        await this.db.query(
          `
          INSERT INTO user_economy (user_id, type, amount, currency, description, created_at)
          VALUES ($1, $2, $3, $4, $5, $6)
        `,
          [userId, 'debit', totalPrice, item.currency, `Purchase: ${item.name}`, new Date()]
        );

        res.json({
          success: true,
          data: {
            id: transactionResult.rows[0].id,
            type: 'purchase',
            amount: -totalPrice,
            currency: item.currency,
            description: `Purchase: ${item.name} (${quantity}x)`,
            status: 'completed',
            timestamp: transactionResult.rows[0].created_at,
            hash: transactionResult.rows[0].transaction_hash,
          },
        });
      } catch (error) {
        console.error('Error processing purchase:', error);
        res.status(500).json({ success: false, error: 'Purchase failed' });
      }
    });

    // Transfer funds
    this.app.post('/api/wallet/transfer', async (req, res) => {
      try {
        const userId = req.headers['x-user-id'] || 'default-user';
        const { to, amount, currency = 'LDC', description } = req.body;

        if (!to || !amount) {
          return res
            .status(400)
            .json({ success: false, error: 'Recipient and amount are required' });
        }

        // Check user balance
        const balanceResult = await this.db.query(
          `
          SELECT COALESCE(SUM(CASE WHEN type = 'credit' THEN amount ELSE -amount END), 0) as balance
          FROM user_economy 
          WHERE user_id = $1 AND currency = $2
        `,
          [userId, currency]
        );

        const balance = parseFloat(balanceResult.rows[0]?.balance || 0);

        if (balance < amount) {
          return res.status(400).json({
            success: false,
            error: 'Insufficient funds',
            required: amount,
            available: balance,
          });
        }

        // Create transaction
        const transactionResult = await this.db.query(
          `
          INSERT INTO transactions (
            user_id, type, amount, currency, description, status, 
            from_address, to_address, transaction_hash, created_at
          ) VALUES ($1, $2, $3, $4, $5, $6, $7, $8, $9, $10)
          RETURNING *
        `,
          [
            userId,
            'transfer',
            -amount,
            currency,
            description || `Transfer to ${to}`,
            'pending',
            `user_${userId}`,
            to,
            `0x${Math.random().toString(16).substr(2, 8)}`,
            new Date(),
          ]
        );

        // Update user economy
        await this.db.query(
          `
          INSERT INTO user_economy (user_id, type, amount, currency, description, created_at)
          VALUES ($1, $2, $3, $4, $5, $6)
        `,
          [userId, 'debit', amount, currency, `Transfer to ${to}`, new Date()]
        );

        res.json({
          success: true,
          data: {
            id: transactionResult.rows[0].id,
            type: 'transfer',
            amount: -amount,
            currency: currency,
            description: description || `Transfer to ${to}`,
            status: 'pending',
            timestamp: transactionResult.rows[0].created_at,
            hash: transactionResult.rows[0].transaction_hash,
            to: to,
          },
        });
      } catch (error) {
        console.error('Error processing transfer:', error);
        res.status(500).json({ success: false, error: 'Transfer failed' });
      }
    });

    // Get wallet address
    this.app.get('/api/wallet/address', async (req, res) => {
      try {
        const userId = req.headers['x-user-id'] || 'default-user';

        // Generate or retrieve wallet address
        const address = `ld_${userId}_${Date.now().toString(36)}`;
        const qrCode = `https://api.qrserver.com/v1/create-qr-code/?size=200x200&data=${address}`;

        res.json({
          success: true,
          data: {
            address: address,
            qrCode: qrCode,
          },
        });
      } catch (error) {
        console.error('Error generating wallet address:', error);
        res.status(500).json({ success: false, error: 'Failed to generate wallet address' });
      }
    });

    // Get exchange rates
    this.app.get('/api/wallet/exchange-rates', async (req, res) => {
      try {
        // Mock exchange rates - in production, fetch from real API
        const rates = {
          LDC_USD: 0.1,
          LDC_BTC: 0.0000023,
          LDC_ETH: 0.000036,
          USD_LDC: 10.0,
          BTC_LDC: 434782.61,
          ETH_LDC: 27777.78,
        };

        res.json({
          success: true,
          data: rates,
        });
      } catch (error) {
        console.error('Error fetching exchange rates:', error);
        res.status(500).json({ success: false, error: 'Failed to fetch exchange rates' });
      }
    });

    // Get wallet statistics
    this.app.get('/api/wallet/stats', async (req, res) => {
      try {
        const userId = req.headers['x-user-id'] || 'default-user';

        const stats = await this.db.query(
          `
          SELECT 
            COUNT(*) as total_transactions,
            COALESCE(SUM(CASE WHEN amount < 0 THEN ABS(amount) ELSE 0 END), 0) as total_spent,
            COALESCE(SUM(CASE WHEN amount > 0 THEN amount ELSE 0 END), 0) as total_received,
            COALESCE(AVG(ABS(amount)), 0) as average_transaction
          FROM transactions 
          WHERE user_id = $1
        `,
          [userId]
        );

        const categoryStats = await this.db.query(
          `
          SELECT 
            t.type,
            COUNT(*) as count
          FROM transactions t
          WHERE t.user_id = $1
          GROUP BY t.type
          ORDER BY count DESC
          LIMIT 1
        `,
          [userId]
        );

        res.json({
          success: true,
          data: {
            totalTransactions: parseInt(stats.rows[0]?.total_transactions || 0),
            totalSpent: parseFloat(stats.rows[0]?.total_spent || 0),
            totalReceived: parseFloat(stats.rows[0]?.total_received || 0),
            averageTransaction: parseFloat(stats.rows[0]?.average_transaction || 0),
            mostUsedCategory: categoryStats.rows[0]?.type || 'purchase',
          },
        });
      } catch (error) {
        console.error('Error fetching wallet statistics:', error);
        res.status(500).json({ success: false, error: 'Failed to fetch wallet statistics' });
      }
    });

    console.log('✅ Wallet API routes configured');
  }

  setupUnusedAPIs() {
    console.log('🔗 Connecting unused APIs...');

    // Since these are TypeScript files, we'll create simple proxy routes
    // that demonstrate the API endpoints are available

    // Gamification API
    this.app.get('/api/gamification/stats', (req, res) => {
      res.json({
        success: true,
        data: {
          points: 1250,
          level: 5,
          achievements: [
            { id: 'first_optimization', name: 'First Optimization', icon: '🏆' },
            { id: 'space_saver', name: 'Space Saver', icon: '💾' },
          ],
          leaderboardPosition: 42,
        },
      });
    });

    // Metaverse Alchemy API
    this.app.get('/api/metaverse-alchemy/items', (req, res) => {
      res.json({
        success: true,
        data: {
          items: [
            { id: 'crystal_optimizer', name: 'Crystal Optimizer', rarity: 'rare' },
            { id: 'space_harvester', name: 'Space Harvester', rarity: 'epic' },
          ],
          recipes: [
            { id: 'fusion_optimizer', ingredients: ['crystal', 'space'], result: 'mega_optimizer' },
          ],
        },
      });
    });

    // Space Mining API (different from blockchain mining)
    this.app.get('/api/space-mining/status', (req, res) => {
      res.json({
        success: true,
        data: {
          currentMiningRate: 1024, // bytes per second
          totalMined: 1048576, // 1MB
          activeMiners: 42,
          difficulty: 3,
        },
      });
    });

    // Task API
    this.app.get('/api/tasks/list', (req, res) => {
      res.json({
        success: true,
        data: {
          tasks: [
            { id: 'optimize_dom', name: 'Optimize DOM', status: 'pending', reward: 100 },
            { id: 'harvest_space', name: 'Harvest Space', status: 'completed', reward: 250 },
          ],
        },
      });
    });

    // Advanced Node API
    this.app.get('/api/advanced-nodes/list', (req, res) => {
      res.json({
        success: true,
        data: {
          nodes: [
            { id: 'node_1', type: 'optimizer', status: 'active', efficiency: 0.95 },
            { id: 'node_2', type: 'harvester', status: 'idle', efficiency: 0.82 },
          ],
        },
      });
    });

    // BrowserBase API
    this.app.get('/api/browserbase/status', (req, res) => {
      res.json({
        success: true,
        data: {
          browsers: {
            chrome: { version: '120', status: 'ready' },
            firefox: { version: '121', status: 'ready' },
          },
          sessions: 5,
          maxConcurrency: 10,
        },
      });
    });

    console.log('✅ Unused APIs connected:');
    console.log('   - GET /api/gamification/stats');
    console.log('   - GET /api/metaverse-alchemy/items');
    console.log('   - GET /api/space-mining/status');
    console.log('   - GET /api/tasks/list');
    console.log('   - GET /api/advanced-nodes/list');
    console.log('   - GET /api/browserbase/status');

    // Add extension bridge API
    try {
      const extensionBridge = require('./src/api/extensionBridge.js');
      this.app.use('/api/extension', extensionBridge);
      console.log('   - Extension Bridge API connected at /api/extension');
    } catch (error) {
      console.warn('   ⚠️ Extension Bridge not loaded:', error.message);
    }

    // Add utility integration endpoints
    this.app.post('/api/utils/store-artifact', async (req, res) => {
      try {
        // Import dynamically to avoid initialization issues
        const { utilityIntegration } = await import('./src/services/UtilityIntegration.js');
        const result = await utilityIntegration.storeOptimizationProof(req.body);
        res.json({ success: true, data: result });
      } catch (error) {
        res.status(500).json({ success: false, error: error.message });
      }
    });

    this.app.post('/api/utils/batch-proofs', async (req, res) => {
      try {
        const { utilityIntegration } = await import('./src/services/UtilityIntegration.js');
        const { proofs } = req.body;
        for (const proof of proofs) {
          await utilityIntegration.batcher.add(proof);
        }
        res.json({ success: true, message: `${proofs.length} proofs added to batch` });
      } catch (error) {
        res.status(500).json({ success: false, error: error.message });
      }
    });

    this.app.get('/api/utils/metrics', async (req, res) => {
      try {
        const { utilityIntegration } = await import('./src/services/UtilityIntegration.js');
        const metrics = await utilityIntegration.getMetrics();
        res.json({ success: true, data: metrics });
      } catch (error) {
        res.status(500).json({ success: false, error: error.message });
      }
    });

    console.log('   - Utility Integration API connected at /api/utils');

    // Add database integration endpoints
    this.app.post('/api/db/user', async (req, res) => {
      try {
        const { databaseIntegration } = await import('./src/services/DatabaseIntegration.js');
        await databaseIntegration.initialize();
        const user = await databaseIntegration.createUser(req.body.walletAddress, req.body);
        res.json({ success: true, data: user });
      } catch (error) {
        res.status(500).json({ success: false, error: error.message });
      }
    });

    this.app.get('/api/db/stats/:walletAddress', async (req, res) => {
      try {
        const { databaseIntegration } = await import('./src/services/DatabaseIntegration.js');
        await databaseIntegration.initialize();
        const stats = await databaseIntegration.getUserStats(req.params.walletAddress);
        res.json({ success: true, data: stats });
      } catch (error) {
        res.status(500).json({ success: false, error: error.message });
      }
    });

    this.app.post('/api/db/optimization', async (req, res) => {
      try {
        const { databaseIntegration } = await import('./src/services/DatabaseIntegration.js');
        await databaseIntegration.initialize();
        const optimization = await databaseIntegration.recordOptimization(
          req.body.userId,
          req.body
        );
        res.json({ success: true, data: optimization });
      } catch (error) {
        res.status(500).json({ success: false, error: error.message });
      }
    });

    this.app.get('/api/db/leaderboard', async (req, res) => {
      try {
        const { databaseIntegration } = await import('./src/services/DatabaseIntegration.js');
        await databaseIntegration.initialize();
        const leaderboard = await databaseIntegration.getLeaderboard(
          req.query.timeframe,
          req.query.limit
        );
        res.json({ success: true, data: leaderboard });
      } catch (error) {
        res.status(500).json({ success: false, error: error.message });
      }
    });

    this.app.get('/api/db/system-stats', async (req, res) => {
      try {
        const { databaseIntegration } = await import('./src/services/DatabaseIntegration.js');
        await databaseIntegration.initialize();
        const stats = await databaseIntegration.getSystemStats();
        res.json({ success: true, data: stats });
      } catch (error) {
        res.status(500).json({ success: false, error: error.message });
      }
    });

    console.log('   - Database Integration API connected at /api/db');

    // Add automation integration endpoints
    this.app.post('/api/automation/compliance', async (req, res) => {
      try {
        const { automationIntegration } = await import('./src/services/AutomationIntegration.js');
        await automationIntegration.initialize();
        const results = await automationIntegration.runComplianceCheck();
        res.json({ success: true, data: results });
      } catch (error) {
        res.status(500).json({ success: false, error: error.message });
      }
    });

    this.app.post('/api/automation/quality-gates', async (req, res) => {
      try {
        const { automationIntegration } = await import('./src/services/AutomationIntegration.js');
        await automationIntegration.initialize();
        const results = await automationIntegration.runQualityGates();
        res.json({ success: true, data: results });
      } catch (error) {
        res.status(500).json({ success: false, error: error.message });
      }
    });

    this.app.post('/api/automation/deploy', async (req, res) => {
      try {
        const { automationIntegration } = await import('./src/services/AutomationIntegration.js');
        await automationIntegration.initialize();
        const results = await automationIntegration.deploy(req.body.environment);
        res.json({ success: true, data: results });
      } catch (error) {
        res.status(500).json({ success: false, error: error.message });
      }
    });

    this.app.post('/api/automation/scale', async (req, res) => {
      try {
        const { automationIntegration } = await import('./src/services/AutomationIntegration.js');
        await automationIntegration.initialize();
        const results = await automationIntegration.scaleServices(
          req.body.action,
          req.body.replicas
        );
        res.json({ success: true, data: results });
      } catch (error) {
        res.status(500).json({ success: false, error: error.message });
      }
    });

    this.app.get('/api/automation/status', async (req, res) => {
      try {
        const { automationIntegration } = await import('./src/services/AutomationIntegration.js');
        const status = await automationIntegration.getStatus();
        res.json({ success: true, data: status });
      } catch (error) {
        res.status(500).json({ success: false, error: error.message });
      }
    });

    console.log('   - Automation Integration API connected at /api/automation');

    // Add configuration integration endpoints
    this.app.get('/api/config/:key', async (req, res) => {
      try {
        const { configurationIntegration } = await import(
          './src/services/ConfigurationIntegration.js'
        );
        await configurationIntegration.initialize();
        const config = configurationIntegration.getConfig(req.params.key);
        if (!config) {
          return res.status(404).json({ success: false, error: 'Configuration not found' });
        }
        res.json({ success: true, data: config });
      } catch (error) {
        res.status(500).json({ success: false, error: error.message });
      }
    });

    this.app.get('/api/config/env/:environment', async (req, res) => {
      try {
        const { configurationIntegration } = await import(
          './src/services/ConfigurationIntegration.js'
        );
        await configurationIntegration.initialize();
        const config = configurationIntegration.getEnvironmentConfig(req.params.environment);
        res.json({ success: true, data: config });
      } catch (error) {
        res.status(500).json({ success: false, error: error.message });
      }
    });

    this.app.post('/api/config/apply-env', async (req, res) => {
      try {
        const { configurationIntegration } = await import(
          './src/services/ConfigurationIntegration.js'
        );
        await configurationIntegration.initialize();
        configurationIntegration.applyEnvironment(req.body.environment);
        res.json({ success: true, message: `Applied ${req.body.environment} environment` });
      } catch (error) {
        res.status(500).json({ success: false, error: error.message });
      }
    });

    console.log('   - Configuration Integration API connected at /api/config');

    // Setup admin routes
    try {
      import('./src/api/adminApi.js')
        .then(({ setupAdminRoutes }) => {
          try {
            setupAdminRoutes(this.app);
            console.log('   - Admin API connected at /api/admin');
          } catch (innerError) {
            console.warn('   ⚠️ Admin API setup failed:', innerError?.message || innerError);
          }
        })
        .catch(modErr => {
          console.warn('   ⚠️ Admin API not loaded:', modErr?.message || modErr);
        });
    } catch (error) {
      console.warn('   ⚠️ Admin API load error:', error?.message || error);
    }

    // Setup user dashboard routes
    this.app.get('/api/user/dashboard', async (req, res) => {
      try {
        const stats = {
          optimizations: 15,
          spaceSaved: 5242880, // 5MB
          tokensEarned: '150',
          reputation: 350,
          activeProjects: 3,
          teamMembers: 0,
        };

        const recentActivity = [
          {
            id: '1',
            type: 'optimization',
            description: 'Optimized example.com - saved 124KB',
            timestamp: new Date(Date.now() - 2 * 60 * 60 * 1000).toISOString(),
            icon: 'zap',
          },
          {
            id: '2',
            type: 'mining',
            description: 'Mined block #1234 - earned 10 LDOM',
            timestamp: new Date(Date.now() - 5 * 60 * 60 * 1000).toISOString(),
            icon: 'database',
          },
          {
            id: '3',
            type: 'achievement',
            description: 'Unlocked "Optimizer Pro" achievement',
            timestamp: new Date(Date.now() - 24 * 60 * 60 * 1000).toISOString(),
            icon: 'award',
          },
        ];

        res.json({ stats, recentActivity, availableFeatures: [] });
      } catch (error) {
        res.status(500).json({ success: false, error: error.message });
      }
    });

    console.log('   - User Dashboard API connected at /api/user');

    // Add crawler persistence endpoints
    this.app.post('/api/crawler/record-site', async (req, res) => {
      try {
        const { crawlerPersistence } = await import('./src/services/CrawlerPersistenceService.js');
        const site = await crawlerPersistence.recordCrawledSite(req.body);
        res.json({ success: true, data: site });
      } catch (error) {
        res.status(500).json({ success: false, error: error.message });
      }
    });

    this.app.get('/api/crawler/seo-insights/:domain', async (req, res) => {
      try {
        const { crawlerPersistence } = await import('./src/services/CrawlerPersistenceService.js');
        const insights = await crawlerPersistence.getSEOInsights(req.params.domain);
        res.json({ success: true, data: insights });
      } catch (error) {
        res.status(500).json({ success: false, error: error.message });
      }
    });

    this.app.get('/api/crawler/available-slots', async (req, res) => {
      try {
        const { crawlerPersistence } = await import('./src/services/CrawlerPersistenceService.js');
        const slots = await crawlerPersistence.getAvailableSlots(req.query.type);
        res.json({ success: true, data: slots });
      } catch (error) {
        res.status(500).json({ success: false, error: error.message });
      }
    });

    console.log('   - Crawler Persistence API connected at /api/crawler');

    // Add metaverse chat endpoints
    this.app.post('/api/metaverse/create-room', async (req, res) => {
      try {
        const { metaverseChatService } = await import('./src/services/MetaverseChatService.js');
        const room = await metaverseChatService.createChatRoom(
          req.body.owner,
          req.body.name,
          req.body.description,
          req.body.spaceRequired,
          req.body.settings
        );
        res.json({ success: true, data: room });
      } catch (error) {
        res.status(500).json({ success: false, error: error.message });
      }
    });

    this.app.post('/api/metaverse/join-room', async (req, res) => {
      try {
        const { metaverseChatService } = await import('./src/services/MetaverseChatService.js');
        const success = await metaverseChatService.joinChatRoom(
          req.body.roomId,
          req.body.walletAddress,
          req.body.username
        );
        res.json({ success });
      } catch (error) {
        res.status(500).json({ success: false, error: error.message });
      }
    });

    this.app.post('/api/metaverse/send-message', async (req, res) => {
      try {
        const { metaverseChatService } = await import('./src/services/MetaverseChatService.js');
        const message = await metaverseChatService.sendMessage(
          req.body.roomId,
          req.body.sender,
          req.body.message
        );
        res.json({ success: true, data: message });
      } catch (error) {
        res.status(500).json({ success: false, error: error.message });
      }
    });

    this.app.get('/api/metaverse/search-rooms', async (req, res) => {
      try {
        const { metaverseChatService } = await import('./src/services/MetaverseChatService.js');
        const rooms = metaverseChatService.searchChatRooms(req.query.q, req.query);
        res.json({ success: true, data: rooms });
      } catch (error) {
        res.status(500).json({ success: false, error: error.message });
      }
    });

    this.app.get('/api/metaverse/map', async (req, res) => {
      try {
        const { metaverseChatService } = await import('./src/services/MetaverseChatService.js');
        const map = metaverseChatService.getMetaverseMap();
        res.json({ success: true, data: map });
      } catch (error) {
        res.status(500).json({ success: false, error: error.message });
      }
    });

    console.log('   - Metaverse Chat API connected at /api/metaverse');

    // Add LDOM economy endpoints
    this.app.get('/api/economy/user/:walletAddress', async (req, res) => {
      try {
        const { ldomEconomy } = await import('./src/services/LDOMEconomyService.js');
        const economy = await ldomEconomy.getUserEconomy(req.params.walletAddress);
        res.json({ success: true, data: economy });
      } catch (error) {
        res.status(500).json({ success: false, error: error.message });
      }
    });

    this.app.post('/api/economy/reward-optimization', async (req, res) => {
      try {
        const { ldomEconomy } = await import('./src/services/LDOMEconomyService.js');
        const transaction = await ldomEconomy.rewardOptimization(
          req.body.walletAddress,
          req.body.spaceSaved,
          req.body.seoScore,
          req.body.url
        );
        res.json({ success: true, data: transaction });
      } catch (error) {
        res.status(500).json({ success: false, error: error.message });
      }
    });

    this.app.post('/api/economy/stake', async (req, res) => {
      try {
        const { ldomEconomy } = await import('./src/services/LDOMEconomyService.js');
        const stakingEvent = await ldomEconomy.stakeTokens(
          req.body.walletAddress,
          req.body.amount,
          req.body.lockPeriod
        );
        res.json({ success: true, data: stakingEvent });
      } catch (error) {
        res.status(500).json({ success: false, error: error.message });
      }
    });

    this.app.get('/api/economy/marketplace', async (req, res) => {
      try {
        const { ldomEconomy } = await import('./src/services/LDOMEconomyService.js');
        const listings = ldomEconomy.getMarketplaceListings(req.query);
        res.json({ success: true, data: listings });
      } catch (error) {
        res.status(500).json({ success: false, error: error.message });
      }
    });

    this.app.get('/api/economy/tokenomics', async (req, res) => {
      try {
        const { ldomEconomy } = await import('./src/services/LDOMEconomyService.js');
        const tokenomics = ldomEconomy.getTokenomics();
        res.json({ success: true, data: tokenomics });
      } catch (error) {
        res.status(500).json({ success: false, error: error.message });
      }
    });

    console.log('   - LDOM Economy API connected at /api/economy');

    // Add unified space bridge endpoints with real-time features
    this.app.post('/api/bridge/allocate-space', async (req, res) => {
      try {
        const { unifiedSpaceBridgeService } = await import(
          './src/services/UnifiedSpaceBridgeService.js'
        );
        const slots = await unifiedSpaceBridgeService.allocateSpaceForChatRoom(
          req.body.roomId,
          req.body.sizeRequired,
          req.body.owner
        );
        res.json({ success: true, data: slots });
      } catch (error) {
        res.status(500).json({ success: false, error: error.message });
      }
    });

    this.app.get('/api/bridge/analytics', async (req, res) => {
      try {
        const { unifiedSpaceBridgeService } = await import(
          './src/services/UnifiedSpaceBridgeService.js'
        );
        const analytics = unifiedSpaceBridgeService.getBridgeAnalytics();
        res.json({ success: true, data: analytics });
      } catch (error) {
        res.status(500).json({ success: false, error: error.message });
      }
    });

    this.app.post('/api/bridge/optimize', async (req, res) => {
      try {
        const { unifiedSpaceBridgeService } = await import(
          './src/services/UnifiedSpaceBridgeService.js'
        );
        await unifiedSpaceBridgeService.optimizeBridges();
        res.json({ success: true, message: 'Bridge optimization started' });
      } catch (error) {
        res.status(500).json({ success: false, error: error.message });
      }
    });

    // Real-time bridge endpoints
    this.app.post('/api/bridge/join/:bridgeId', async (req, res) => {
      try {
        const { bridgeId } = req.params;
        const { userId } = req.body;
        const { unifiedSpaceBridgeService } = await import(
          './src/services/UnifiedSpaceBridgeService.js'
        );
        const stats = await unifiedSpaceBridgeService.joinBridge(bridgeId, userId);
        res.json({ success: true, data: stats });
      } catch (error) {
        res.status(500).json({ success: false, error: error.message });
      }
    });

    this.app.post('/api/bridge/message', async (req, res) => {
      try {
        const { bridgeId, userId, userName, messageText, messageType } = req.body;
        const { unifiedSpaceBridgeService } = await import(
          './src/services/UnifiedSpaceBridgeService.js'
        );
        const message = await unifiedSpaceBridgeService.sendBridgeMessage(
          bridgeId,
          userId,
          userName,
          messageText,
          messageType
        );
        res.json({ success: true, data: message });
      } catch (error) {
        res.status(500).json({ success: false, error: error.message });
      }
    });

    this.app.get('/api/bridge/:bridgeId/stats', async (req, res) => {
      try {
        const { bridgeId } = req.params;
        const { unifiedSpaceBridgeService } = await import(
          './src/services/UnifiedSpaceBridgeService.js'
        );
        const stats = await unifiedSpaceBridgeService.getBridgeStats(bridgeId);
        res.json({ success: true, data: stats });
      } catch (error) {
        res.status(500).json({ success: false, error: error.message });
      }
    });

    this.app.get('/api/bridge/archive/:days', async (req, res) => {
      try {
        const days = parseInt(req.params.days) || 30;
        const { unifiedSpaceBridgeService } = await import(
          './src/services/UnifiedSpaceBridgeService.js'
        );
        const archivedSpace = await unifiedSpaceBridgeService.archiveUnusedSpace(days);
        res.json({ success: true, data: { archivedSpace } });
      } catch (error) {
        res.status(500).json({ success: false, error: error.message });
      }
    });

    console.log('   - Unified Space Bridge API (with real-time) connected at /api/bridge');
  }

  async start(port = 3001) {
    try {
      const waitWithTimeout = (promise, ms, label) => {
        let t;
        const timeout = new Promise((_, reject) => {
          t = setTimeout(
            () => reject(new Error(`${label || 'operation'} timed out after ${ms}ms`)),
            ms
          );
        });
        return Promise.race([promise.finally(() => clearTimeout(t)), timeout]);
      };

      const findAvailablePort = async startPort => {
        const net = await import('node:net');
        const tryPort = p =>
          new Promise(resolve => {
            const srv = net.createServer();
            srv.once('error', () => resolve(false));
            srv.once('listening', () => srv.close(() => resolve(true)));
            srv.listen(p, '0.0.0.0');
          });
        for (let p = startPort; p < startPort + 10; p++) {
          // eslint-disable-next-line no-await-in-loop
          const ok = await tryPort(p);
          if (ok) return p;
        }
        return startPort;
      };

      // Database connectivity (soft-fail)
      if (this.dbDisabled) {
        console.log('⚠️  Database disabled (DB_DISABLED=true). Starting without DB connection.');
      } else {
        try {
          await waitWithTimeout(this.db.query('SELECT NOW()'), 5000, 'database check');
          console.log('✅ Database connected successfully');
        } catch (dbErr) {
          console.warn(
            '⚠️  Database check failed, continuing without DB:',
            dbErr?.message || dbErr
          );
          this.dbDisabled = true;
        }
      }

      // Initialize blockchain (soft timeout)
      try {
        await waitWithTimeout(this.initializeBlockchain(), 8000, 'blockchain init');
      } catch (chainErr) {
        console.warn('⚠️  Blockchain init degraded:', chainErr?.message || chainErr);
        this.blockchainEnabled = false;
      }

      // Start supervisor (guard)
      try {
        await waitWithTimeout(this.supervisor.start(), 5000, 'supervisor start');
      } catch (supErr) {
        console.warn('⚠️  Supervisor failed to start:', supErr?.message || supErr);
      }

      // Start blockchain runner (optional)
      try {
        await this.blockchainRunner.start();
      } catch (error) {
        console.warn('⚠️ Blockchain runner failed to start:', error.message);
        console.log('ℹ️ Blockchain runner will be available after server is fully started');
      }

      // Ensure available port
      const chosenPort = await findAvailablePort(Number(process.env.API_PORT) || port);
      this.server.on('error', err => {
        console.error('❌ Server error:', err?.message || err);
      });

      // Start server
      this.server.listen(chosenPort, () => {
        console.log(`🚀 DOM Space Harvester API running on port ${chosenPort}`);
        console.log(`📊 Dashboard: http://localhost:${chosenPort}/api/health`);
        console.log(`🔌 WebSocket: ws://localhost:${chosenPort}`);
        console.log(`📁 Database: ${process.env.DB_NAME || 'dom_space_harvester'}`);
        if (this.blockchainEnabled) {
          console.log(`⛓️  Blockchain: ${this.provider ? 'Connected' : 'Disabled'}`);
        }
      });
    } catch (error) {
      console.error('❌ Failed to start server:', error);
      throw error;
    }
  }

  setupBridgeSocketHandlers() {
    this.io.on('connection', socket => {
      console.log(`🌉 Bridge client connected: ${socket.id}`);

      // Join bridge room
      socket.on('join_bridge', async data => {
        const { bridgeId, userId } = data;
        socket.join(`bridge_${bridgeId}`);
        console.log(`User ${userId} joined bridge ${bridgeId}`);

        // Notify others in the bridge
        socket.to(`bridge_${bridgeId}`).emit('user_joined', {
          userId,
          bridgeId,
          timestamp: new Date(),
        });
      });

      // Leave bridge room
      socket.on('leave_bridge', data => {
        const { bridgeId, userId } = data;
        socket.leave(`bridge_${bridgeId}`);

        socket.to(`bridge_${bridgeId}`).emit('user_left', {
          userId,
          bridgeId,
          timestamp: new Date(),
        });
      });

      // Bridge messages
      socket.on('send_message', async message => {
        // Broadcast to all in the bridge room
        this.io.to(`bridge_${message.bridge_id}`).emit('bridge_message', message);
      });

      // Bridge status updates
      socket.on('bridge_created', data => {
        this.io.emit('bridge_created', data);
      });

      socket.on('space_allocated', data => {
        this.io.to(`bridge_${data.bridgeId}`).emit('space_allocated', data);
      });

      socket.on('optimization_started', data => {
        this.io.to(`bridge_${data.bridgeId}`).emit('optimization_started', data);
      });

      socket.on('optimization_complete', data => {
        this.io.to(`bridge_${data.bridgeId}`).emit('optimization_complete', data);
      });

      socket.on('allocation_started', data => {
        this.io.emit('allocation_started', data);
      });

      socket.on('space_archived', data => {
        this.io.to(`bridge_${data.bridgeId}`).emit('space_archived', data);
      });

      socket.on('disconnect', () => {
        console.log(`🌉 Bridge client disconnected: ${socket.id}`);
      });
    });
  }

  async shutdown() {
    console.log('🛑 Shutting down API server...');

    if (this.crawlerSystem) {
      await this.crawlerSystem.shutdown();
    }

    // if (this.integrationService) {
    //   await this.integrationService.shutdown();
    // }

    await this.db.end();
    this.server.close();

    console.log('✅ Server shutdown complete');
  }

  setupBlockchainRoutes() {
    // =====================================================
    // BLOCKCHAIN API ENDPOINTS
    // =====================================================

    // Get blockchain status
    this.app.get('/api/blockchain/status', async (req, res) => {
      try {
        res.json({
          success: true,
          data: {
            connected: this.blockchainEnabled,
            network: {
              chainId: process.env.CHAIN_ID || '1337',
              name: process.env.NETWORK || 'localhost',
              rpcUrl: process.env.RPC_URL || 'http://localhost:8545',
            },
            contracts: {
              token: process.env.LIGHTDOM_TOKEN_ADDRESS || '',
              registry: process.env.OPTIMIZATION_REGISTRY_ADDRESS || '',
              nft: process.env.VIRTUAL_LAND_NFT_ADDRESS || '',
            },
          },
        });
      } catch (error) {
        console.error('Blockchain status error:', error);
        res.status(500).json({
          success: false,
          error: 'Failed to get blockchain status',
        });
      }
    });

    // Get harvester stats
    this.app.get('/api/blockchain/harvester-stats/:address', async (req, res) => {
      try {
        const { address } = req.params;

        // Mock data for now - in production this would call the smart contract
        const mockStats = {
          reputation: 1250,
          spaceHarvested: 1024000, // 1MB in bytes
          optimizations: 15,
          successfulOptimizations: 12,
          streak: 5,
          tokensEarned: '1250.5',
          stakedAmount: '500.0',
          stakingRewards: '25.0',
        };

        res.json({
          success: true,
          data: mockStats,
        });
      } catch (error) {
        console.error('Harvester stats error:', error);
        res.status(500).json({
          success: false,
          error: 'Failed to get harvester stats',
        });
      }
    });

    // Get metaverse stats
    this.app.get('/api/blockchain/metaverse-stats', async (req, res) => {
      try {
        // Mock data for now
        const mockStats = {
          land: 25,
          nodes: 8,
          shards: 12,
          bridges: 3,
        };

        res.json({
          success: true,
          data: mockStats,
        });
      } catch (error) {
        console.error('Metaverse stats error:', error);
        res.status(500).json({
          success: false,
          error: 'Failed to get metaverse stats',
        });
      }
    });

    // Get token balance
    this.app.get('/api/blockchain/token-balance/:address', async (req, res) => {
      try {
        const { address } = req.params;

        // Mock data for now
        const mockBalance = '1250.5';

        res.json({
          success: true,
          data: { balance: mockBalance },
        });
      } catch (error) {
        console.error('Token balance error:', error);
        res.status(500).json({
          success: false,
          error: 'Failed to get token balance',
        });
      }
    });

    // Get staking rewards
    this.app.get('/api/blockchain/staking-rewards/:address', async (req, res) => {
      try {
        const { address } = req.params;

        // Mock data for now
        const mockRewards = '25.0';

        res.json({
          success: true,
          data: { rewards: mockRewards },
        });
      } catch (error) {
        console.error('Staking rewards error:', error);
        res.status(500).json({
          success: false,
          error: 'Failed to get staking rewards',
        });
      }
    });

    // Submit optimization
    this.app.post('/api/blockchain/submit-optimization', async (req, res) => {
      try {
        const { url, spaceBytes, proofHash, biomeType, metadata } = req.body;

        // Validate required fields
        if (!url || !spaceBytes || !proofHash || !biomeType) {
          return res.status(400).json({
            success: false,
            error: 'Missing required fields',
          });
        }

        // Mock response for now
        res.json({
          success: true,
          data: {
            message: 'Optimization submitted successfully',
            txHash: '0x' + Math.random().toString(16).substr(2, 64),
            optimizationId: 'opt_' + Date.now(),
          },
        });
      } catch (error) {
        console.error('Submit optimization error:', error);
        res.status(500).json({
          success: false,
          error: 'Failed to submit optimization',
        });
      }
    });

    // Get network info
    this.app.get('/api/blockchain/network-info', async (req, res) => {
      try {
        const networkInfo = {
          chainId: parseInt(process.env.CHAIN_ID || '1337'),
          name: process.env.NETWORK || 'localhost',
          blockNumber: Math.floor(Math.random() * 1000000),
          gasPrice: '20',
        };

        res.json({
          success: true,
          data: networkInfo,
        });
      } catch (error) {
        console.error('Network info error:', error);
        res.status(500).json({
          success: false,
          error: 'Failed to get network info',
        });
      }
    });

    console.log('✅ Blockchain API routes configured');
  }

  setupOptimizationRoutes() {
    // =====================================================
    // OPTIMIZATION API ENDPOINTS
    // =====================================================

    // Get all optimizations
    this.app.get('/api/optimizations', async (req, res) => {
      try {
        // Mock data for now
        const mockOptimizations = [
          {
            id: '1',
            website: 'example.com',
            url: 'https://example.com',
            type: 'Image Optimization',
            status: 'completed',
            progress: 100,
            scoreImprovement: 24,
            createdAt: '2024-01-15T10:30:00Z',
            completedAt: '2024-01-15T10:45:00Z',
            beforeScore: 65,
            afterScore: 89,
            details: {
              imagesOptimized: 12,
              cssOptimized: 3,
              jsOptimized: 2,
              htmlOptimized: 1,
              totalSavings: 1024,
            },
          },
          {
            id: '2',
            website: 'test-site.org',
            url: 'https://test-site.org',
            type: 'CSS Optimization',
            status: 'running',
            progress: 65,
            scoreImprovement: 0,
            createdAt: '2024-01-16T09:15:00Z',
            beforeScore: 45,
            afterScore: 45,
            details: {
              imagesOptimized: 0,
              cssOptimized: 0,
              jsOptimized: 0,
              htmlOptimized: 0,
              totalSavings: 0,
            },
          },
          {
            id: '3',
            website: 'demo.net',
            url: 'https://demo.net',
            type: 'JavaScript Optimization',
            status: 'failed',
            progress: 30,
            scoreImprovement: 0,
            createdAt: '2024-01-14T15:45:00Z',
            beforeScore: 72,
            afterScore: 72,
            details: {
              imagesOptimized: 0,
              cssOptimized: 0,
              jsOptimized: 0,
              htmlOptimized: 0,
              totalSavings: 0,
            },
          },
        ];

        res.json({
          success: true,
          optimizations: mockOptimizations,
        });
      } catch (error) {
        console.error('Optimizations error:', error);
        res.status(500).json({
          success: false,
          error: 'Failed to get optimizations',
        });
      }
    });

    // Get optimization stats
    this.app.get('/api/optimizations/stats', async (req, res) => {
      try {
        const mockStats = {
          totalWebsites: 12,
          websitesOptimized: 8,
          averageScore: 78,
          tokensEarned: 4250,
          optimizationsToday: 3,
          totalOptimizations: 45,
          alerts: [
            {
              title: 'High Performance Improvement',
              description: 'Your average score improvement is 23% above the platform average.',
              type: 'success',
            },
            {
              title: 'Optimization Queue',
              description: 'You have 2 optimizations pending in your queue.',
              type: 'info',
            },
          ],
        };

        res.json(mockStats);
      } catch (error) {
        console.error('Optimization stats error:', error);
        res.status(500).json({
          success: false,
          error: 'Failed to get optimization stats',
        });
      }
    });

    // Create optimization
    this.app.post('/api/optimizations', async (req, res) => {
      try {
        const { website, type, priority, description } = req.body;

        const newOptimization = {
          id: Date.now().toString(),
          website,
          url: `https://${website}`,
          type,
          status: 'pending',
          progress: 0,
          scoreImprovement: 0,
          createdAt: new Date().toISOString(),
          beforeScore: Math.floor(Math.random() * 40) + 30, // Random score between 30-70
          afterScore: 0,
          details: {
            imagesOptimized: 0,
            cssOptimized: 0,
            jsOptimized: 0,
            htmlOptimized: 0,
            totalSavings: 0,
          },
        };

        res.json(newOptimization);
      } catch (error) {
        console.error('Create optimization error:', error);
        res.status(500).json({
          success: false,
          error: 'Failed to create optimization',
        });
      }
    });

    // Run optimization
    this.app.post('/api/optimizations/:id/run', async (req, res) => {
      try {
        const { id } = req.params;

        // Mock optimization process
        const updatedOptimization = {
          id,
          status: 'running',
          progress: 0,
          startedAt: new Date().toISOString(),
        };

        res.json(updatedOptimization);
      } catch (error) {
        console.error('Run optimization error:', error);
        res.status(500).json({
          success: false,
          error: 'Failed to run optimization',
        });
      }
    });

    // Delete optimization
    this.app.delete('/api/optimizations/:id', async (req, res) => {
      try {
        const { id } = req.params;

        res.json({
          success: true,
          message: 'Optimization deleted successfully',
        });
      } catch (error) {
        console.error('Delete optimization error:', error);
        res.status(500).json({
          success: false,
          error: 'Failed to delete optimization',
        });
      }
    });

    console.log('✅ Optimization API routes configured');
  }

  setupWebsiteRoutes() {
    // =====================================================
    // WEBSITE API ENDPOINTS
    // =====================================================

    // Get all websites
    this.app.get('/api/websites', async (req, res) => {
      try {
        const mockWebsites = [
          {
            id: '1',
            domain: 'example.com',
            url: 'https://example.com',
            beforeScore: 65,
            afterScore: 89,
            status: 'active',
            lastOptimized: '2024-01-15T10:30:00Z',
            totalOptimizations: 12,
            tokensEarned: 1250,
            createdAt: '2024-01-01T00:00:00Z',
            metadata: {
              title: 'Example Website',
              description: 'A sample website for testing',
              category: 'Business',
            },
          },
          {
            id: '2',
            domain: 'test-site.org',
            url: 'https://test-site.org',
            beforeScore: 45,
            afterScore: 78,
            status: 'active',
            lastOptimized: '2024-01-14T15:45:00Z',
            totalOptimizations: 8,
            tokensEarned: 890,
            createdAt: '2024-01-05T00:00:00Z',
            metadata: {
              title: 'Test Site',
              description: 'Another test website',
              category: 'Technology',
            },
          },
        ];

        res.json(mockWebsites);
      } catch (error) {
        console.error('Websites error:', error);
        res.status(500).json({
          success: false,
          error: 'Failed to get websites',
        });
      }
    });

    // Create website
    this.app.post('/api/websites', async (req, res) => {
      try {
        const { domain, url, category, description } = req.body;

        const newWebsite = {
          id: Date.now().toString(),
          domain,
          url,
          beforeScore: Math.floor(Math.random() * 40) + 30,
          afterScore: 0,
          status: 'active',
          lastOptimized: null,
          totalOptimizations: 0,
          tokensEarned: 0,
          createdAt: new Date().toISOString(),
          metadata: {
            title: domain,
            description: description || '',
            category: category || 'General',
          },
        };

        res.json(newWebsite);
      } catch (error) {
        console.error('Create website error:', error);
        res.status(500).json({
          success: false,
          error: 'Failed to create website',
        });
      }
    });

    // Optimize website
    this.app.post('/api/websites/:id/optimize', async (req, res) => {
      try {
        const { id } = req.params;

        // Mock optimization result
        const result = {
          success: true,
          newScore: Math.floor(Math.random() * 30) + 70, // Random score between 70-100
          tokensEarned: Math.floor(Math.random() * 200) + 50,
          optimizationsApplied: [
            'Image compression',
            'CSS minification',
            'JavaScript optimization',
          ],
        };

        res.json(result);
      } catch (error) {
        console.error('Optimize website error:', error);
        res.status(500).json({
          success: false,
          error: 'Failed to optimize website',
        });
      }
    });

    console.log('✅ Website API routes configured');
  }

  setupAnalyticsRoutes() {
    // =====================================================
    // ANALYTICS API ENDPOINTS
    // =====================================================

    // Get analytics data
    this.app.get('/api/analytics', async (req, res) => {
      try {
        const mockAnalytics = {
          overview: {
            totalWebsites: 12,
            totalOptimizations: 45,
            averageScoreImprovement: 23.5,
            totalTokensEarned: 4250,
            activeOptimizations: 3,
          },
          performance: {
            daily: [
              { date: '2024-01-10', optimizations: 2, scoreImprovement: 15, tokensEarned: 150 },
              { date: '2024-01-11', optimizations: 3, scoreImprovement: 22, tokensEarned: 220 },
              { date: '2024-01-12', optimizations: 1, scoreImprovement: 18, tokensEarned: 180 },
              { date: '2024-01-13', optimizations: 4, scoreImprovement: 28, tokensEarned: 280 },
              { date: '2024-01-14', optimizations: 2, scoreImprovement: 12, tokensEarned: 120 },
              { date: '2024-01-15', optimizations: 3, scoreImprovement: 25, tokensEarned: 250 },
              { date: '2024-01-16', optimizations: 2, scoreImprovement: 20, tokensEarned: 200 },
            ],
          },
          topWebsites: [
            {
              id: '1',
              domain: 'example.com',
              scoreImprovement: 35,
              optimizations: 12,
              tokensEarned: 1250,
            },
            {
              id: '2',
              domain: 'demo.net',
              scoreImprovement: 28,
              optimizations: 15,
              tokensEarned: 2100,
            },
            {
              id: '3',
              domain: 'test-site.org',
              scoreImprovement: 22,
              optimizations: 8,
              tokensEarned: 890,
            },
          ],
          optimizationTypes: [
            { type: 'Image Optimization', count: 18, averageImprovement: 12.5, tokensEarned: 1800 },
            { type: 'CSS Optimization', count: 12, averageImprovement: 8.3, tokensEarned: 1200 },
            {
              type: 'JavaScript Optimization',
              count: 8,
              averageImprovement: 15.2,
              tokensEarned: 950,
            },
          ],
        };

        res.json(mockAnalytics);
      } catch (error) {
        console.error('Analytics error:', error);
        res.status(500).json({
          success: false,
          error: 'Failed to get analytics',
        });
      }
    });

    console.log('✅ Analytics API routes configured');
  }

  setupSEORoutes() {
    // =====================================================
    // SEO OPTIMIZATION API ENDPOINTS
    // =====================================================

    // Analyze SEO for a URL and keyword
    this.app.post('/api/seo/analyze', async (req, res) => {
      try {
        const { url, keyword } = req.body;

        if (!url || !keyword) {
          return res.status(400).json({
            success: false,
            error: 'URL and keyword are required',
          });
        }

        // Mock SEO analysis data
        const seoData = {
          url,
          keyword,
          currentPosition: Math.floor(Math.random() * 100) + 1,
          predictedPosition: Math.floor(Math.random() * 50) + 1,
          rankingScore: Math.random() * 100,

          coreWebVitals: {
            lcp: {
              value: Math.random() * 4 + 1,
              rating: Math.random() > 0.5 ? 'good' : 'needs-improvement',
            },
            inp: {
              value: Math.random() * 200 + 50,
              rating: Math.random() > 0.3 ? 'good' : 'poor',
            },
            cls: {
              value: Math.random() * 0.3,
              rating: Math.random() > 0.4 ? 'good' : 'needs-improvement',
            },
            overallScore: Math.random() * 100,
          },

          onPage: {
            titleOptimized: Math.random() > 0.3,
            metaOptimized: Math.random() > 0.4,
            headingStructure: Math.floor(Math.random() * 5) + 1,
            contentQuality: Math.random() * 100,
            keywordDensity: Math.random() * 5,
            schemaMarkup: Math.random() > 0.6,
          },

          authority: {
            domainRating: Math.random() * 100,
            backlinks: Math.floor(Math.random() * 10000) + 100,
            referringDomains: Math.floor(Math.random() * 1000) + 10,
            authorityScore: Math.random() * 100,
          },

          userBehavior: {
            ctr: Math.random() * 10,
            engagementRate: Math.random() * 100,
            bounceRate: Math.random() * 100,
            dwellTime: Math.random() * 300 + 30,
          },

          aiInsights: {
            topOpportunities: [
              'Improve page loading speed',
              'Optimize meta descriptions',
              'Add schema markup',
              'Improve internal linking',
              'Enhance content quality',
            ],
            predictedImpact: Math.random() * 50 + 10,
            confidenceScore: Math.random() * 30 + 70,
            recommendedActions: [
              { action: 'Optimize images', impact: 'high', effort: 'medium' },
              { action: 'Improve title tags', impact: 'medium', effort: 'low' },
              { action: 'Add internal links', impact: 'high', effort: 'medium' },
              { action: 'Enhance content', impact: 'high', effort: 'high' },
            ],
          },
        };

        res.json({
          success: true,
          data: seoData,
        });
      } catch (error) {
        console.error('SEO analysis error:', error);
        res.status(500).json({
          success: false,
          error: 'Failed to analyze SEO',
        });
      }
    });

    // Get SEO feature importance
    this.app.get('/api/seo/feature-importance', async (req, res) => {
      try {
        const featureImportance = [
          { feature: 'Page Speed', importance: 0.25, category: 'Technical SEO' },
          { feature: 'Content Quality', importance: 0.2, category: 'Content' },
          { feature: 'Backlinks', importance: 0.18, category: 'Authority' },
          { feature: 'Title Optimization', importance: 0.15, category: 'On-Page' },
          { feature: 'Meta Descriptions', importance: 0.12, category: 'On-Page' },
          { feature: 'Internal Linking', importance: 0.1, category: 'Technical SEO' },
        ];

        res.json({
          success: true,
          data: featureImportance,
        });
      } catch (error) {
        console.error('Feature importance error:', error);
        res.status(500).json({
          success: false,
          error: 'Failed to get feature importance',
        });
      }
    });

    // Get historical SEO data
    this.app.get('/api/seo/historical/:url', async (req, res) => {
      try {
        const { url } = req.params;

        // Mock historical data
        const historicalData = Array.from({ length: 30 }, (_, i) => ({
          date: new Date(Date.now() - (29 - i) * 24 * 60 * 60 * 1000).toISOString(),
          position: Math.floor(Math.random() * 50) + 10,
          traffic: Math.floor(Math.random() * 1000) + 100,
          clicks: Math.floor(Math.random() * 500) + 50,
          impressions: Math.floor(Math.random() * 5000) + 1000,
        }));

        res.json({
          success: true,
          data: historicalData,
        });
      } catch (error) {
        console.error('Historical data error:', error);
        res.status(500).json({
          success: false,
          error: 'Failed to get historical data',
        });
      }
    });

    // Export SEO report
    this.app.post('/api/seo/export', async (req, res) => {
      try {
        const { url, format = 'pdf' } = req.body;

        if (!url) {
          return res.status(400).json({
            success: false,
            error: 'URL is required',
          });
        }

        // Mock export response
        res.json({
          success: true,
          message: `SEO report exported successfully for ${url}`,
          downloadUrl: `/api/seo/download/${Date.now()}.${format}`,
          format,
        });
      } catch (error) {
        console.error('Export error:', error);
        res.status(500).json({
          success: false,
          error: 'Failed to export report',
        });
      }
    });
  }

  setupAIContentGenerationRoutes() {
    // =====================================================
    // AI CONTENT GENERATION API ENDPOINTS
    // =====================================================

    // Initialize AI Content Generation Service
    const initAIService = async () => {
      if (!this.aiContentGenerationService) {
        try {
          const { default: AIContentGenerationService } = await import(
            './src/services/api/AIContentGenerationService.js'
          );
          const { default: AIContentModelTrainer } = await import(
            './src/services/api/AIContentModelTrainer.js'
          );

          this.aiContentGenerationService = new AIContentGenerationService(this.db);
          this.aiContentModelTrainer = new AIContentModelTrainer(this.db);

          await this.aiContentGenerationService.initialize();
          console.log('✅ AI Content Generation Service initialized');
        } catch (error) {
          console.error('Error initializing AI Content Generation Service:', error);
          throw error;
        }
      }
      return this.aiContentGenerationService;
    };

    // Generate content for a URL
    this.app.post('/api/ai/content/generate', async (req, res) => {
      try {
        const {
          url,
          targetKeywords,
          contentType,
          competitorUrls,
          brandGuidelines,
          minLength,
          maxLength,
          includeCompetitorAnalysis,
        } = req.body;

        if (!url) {
          return res.status(400).json({
            success: false,
            error: 'URL is required',
          });
        }

        const service = await initAIService();

        const generatedContent = await service.generateContent({
          url,
          targetKeywords: targetKeywords || [],
          contentType: contentType || 'full_page',
          competitorUrls: competitorUrls || [],
          brandGuidelines: brandGuidelines || {},
          minLength: minLength || 300,
          maxLength: maxLength || 2500,
          includeCompetitorAnalysis: includeCompetitorAnalysis !== false,
        });

        res.json({
          success: true,
          data: generatedContent,
        });
      } catch (error) {
        console.error('Content generation error:', error);
        res.status(500).json({
          success: false,
          error: error.message || 'Failed to generate content',
        });
      }
    });

    // Queue batch content generation
    this.app.post('/api/ai/content/queue', async (req, res) => {
      try {
        const { urls, config } = req.body;

        if (!urls || !Array.isArray(urls) || urls.length === 0) {
          return res.status(400).json({
            success: false,
            error: 'URLs array is required',
          });
        }

        const service = await initAIService();

        const queuedIds = await service.queueGeneration(urls, config || {});

        res.json({
          success: true,
          data: {
            queuedCount: queuedIds.length,
            queuedIds,
          },
        });
      } catch (error) {
        console.error('Queue generation error:', error);
        res.status(500).json({
          success: false,
          error: error.message || 'Failed to queue content generation',
        });
      }
    });

    // Process queued content generation tasks
    this.app.post('/api/ai/content/process-queue', async (req, res) => {
      try {
        const { batchSize } = req.body;

        const service = await initAIService();

        await service.processQueue(batchSize || 10);

        res.json({
          success: true,
          message: 'Queue processing completed',
        });
      } catch (error) {
        console.error('Process queue error:', error);
        res.status(500).json({
          success: false,
          error: error.message || 'Failed to process queue',
        });
      }
    });

    // Get generated content by ID
    this.app.get('/api/ai/content/:id', async (req, res) => {
      try {
        const { id } = req.params;

        const query = 'SELECT * FROM ai_content.generated_content WHERE id = $1';
        const result = await this.db.query(query, [id]);

        if (result.rows.length === 0) {
          return res.status(404).json({
            success: false,
            error: 'Content not found',
          });
        }

        res.json({
          success: true,
          data: result.rows[0],
        });
      } catch (error) {
        console.error('Get content error:', error);
        res.status(500).json({
          success: false,
          error: 'Failed to retrieve content',
        });
      }
    });

    // Get content generation history for a URL
    this.app.get('/api/ai/content/history/:url', async (req, res) => {
      try {
        const { url } = req.params;
        const { limit = 10, offset = 0 } = req.query;

        const query = `
          SELECT * FROM ai_content.generated_content
          WHERE url = $1
          ORDER BY created_at DESC
          LIMIT $2 OFFSET $3
        `;

        const result = await this.db.query(query, [
          decodeURIComponent(url),
          parseInt(limit),
          parseInt(offset),
        ]);

        res.json({
          success: true,
          data: result.rows,
          count: result.rows.length,
        });
      } catch (error) {
        console.error('Get history error:', error);
        res.status(500).json({
          success: false,
          error: 'Failed to retrieve history',
        });
      }
    });

    // Get content performance metrics
    this.app.get('/api/ai/content/:id/performance', async (req, res) => {
      try {
        const { id } = req.params;

        const query = `
          SELECT * FROM ai_content.content_performance
          WHERE generated_content_id = $1
          ORDER BY measurement_date DESC
        `;

        const result = await this.db.query(query, [id]);

        res.json({
          success: true,
          data: result.rows,
        });
      } catch (error) {
        console.error('Get performance error:', error);
        res.status(500).json({
          success: false,
          error: 'Failed to retrieve performance data',
        });
      }
    });

    // Submit feedback for generated content
    this.app.post('/api/ai/content/:id/feedback', async (req, res) => {
      try {
        const { id } = req.params;
        const {
          feedbackType,
          rating,
          feedbackText,
          improvementsSuggested,
          successfulElements,
          failedElements,
        } = req.body;

        const query = `
          INSERT INTO ai_content.training_feedback (
            generated_content_id, model_id, feedback_type, rating,
            feedback_text, improvements_suggested,
            successful_elements, failed_elements, feedback_source
          )
          SELECT
            $1, model_id, $2, $3, $4, $5, $6, $7, $8
          FROM ai_content.generated_content
          WHERE id = $1
          RETURNING id
        `;

        const result = await this.db.query(query, [
          id,
          feedbackType || 'user_rating',
          rating || null,
          feedbackText || null,
          improvementsSuggested ? JSON.stringify(improvementsSuggested) : null,
          successfulElements ? JSON.stringify(successfulElements) : null,
          failedElements ? JSON.stringify(failedElements) : null,
          'user',
        ]);

        res.json({
          success: true,
          data: { feedbackId: result.rows[0].id },
        });
      } catch (error) {
        console.error('Submit feedback error:', error);
        res.status(500).json({
          success: false,
          error: 'Failed to submit feedback',
        });
      }
    });

    // Get active content summary
    this.app.get('/api/ai/content/summary/active', async (req, res) => {
      try {
        const query =
          'SELECT * FROM ai_content.active_content_summary ORDER BY avg_search_position ASC';
        const result = await this.db.query(query);

        res.json({
          success: true,
          data: result.rows,
        });
      } catch (error) {
        console.error('Get summary error:', error);
        res.status(500).json({
          success: false,
          error: 'Failed to retrieve content summary',
        });
      }
    });

    // Train new content generation model
    this.app.post('/api/ai/model/train', async (req, res) => {
      try {
        const { modelType, epochs, batchSize, learningRate, validationSplit, minDatasetSize } =
          req.body;

        if (!modelType) {
          return res.status(400).json({
            success: false,
            error: 'Model type is required (title, meta_description, content, or combined)',
          });
        }

        if (!this.aiContentModelTrainer) {
          const { default: AIContentModelTrainer } = await import(
            './src/services/api/AIContentModelTrainer.js'
          );
          this.aiContentModelTrainer = new AIContentModelTrainer(this.db);
        }

        // Run training asynchronously
        const trainingConfig = {
          modelType,
          epochs: epochs || 50,
          batchSize: batchSize || 32,
          learningRate: learningRate || 0.001,
          validationSplit: validationSplit || 0.2,
          minDatasetSize: minDatasetSize || 100,
        };

        // Start training in background
        this.aiContentModelTrainer
          .trainModel(trainingConfig)
          .then(modelId => {
            console.log(`Model training completed: ${modelId}`);
          })
          .catch(error => {
            console.error('Model training failed:', error);
          });

        res.json({
          success: true,
          message: 'Model training started in background',
          config: trainingConfig,
        });
      } catch (error) {
        console.error('Train model error:', error);
        res.status(500).json({
          success: false,
          error: error.message || 'Failed to start model training',
        });
      }
    });

    // Get model performance metrics
    this.app.get('/api/ai/model/performance', async (req, res) => {
      try {
        const query =
          'SELECT * FROM ai_content.model_performance_metrics ORDER BY avg_seo_score DESC';
        const result = await this.db.query(query);

        res.json({
          success: true,
          data: result.rows,
        });
      } catch (error) {
        console.error('Get model performance error:', error);
        res.status(500).json({
          success: false,
          error: 'Failed to retrieve model performance',
        });
      }
    });

    // Get content templates
    this.app.get('/api/ai/templates', async (req, res) => {
      try {
        const { industry, contentCategory } = req.query;

        let query = 'SELECT * FROM ai_content.content_templates WHERE status = $1';
        const params = ['active'];

        if (industry) {
          query += ' AND industry = $2';
          params.push(industry);
        }

        if (contentCategory) {
          query += industry ? ' AND content_category = $3' : ' AND content_category = $2';
          params.push(contentCategory);
        }

        query += ' ORDER BY avg_performance_score DESC';

        const result = await this.db.query(query, params);

        res.json({
          success: true,
          data: result.rows,
        });
      } catch (error) {
        console.error('Get templates error:', error);
        res.status(500).json({
          success: false,
          error: 'Failed to retrieve templates',
        });
      }
    });

    // Retrain model with feedback
    this.app.post('/api/ai/model/:id/retrain', async (req, res) => {
      try {
        const { id } = req.params;

        if (!this.aiContentModelTrainer) {
          const { default: AIContentModelTrainer } = await import(
            './src/services/api/AIContentModelTrainer.js'
          );
          this.aiContentModelTrainer = new AIContentModelTrainer(this.db);
        }

        // Start retraining in background
        this.aiContentModelTrainer
          .retrainWithFeedback(id)
          .then(newModelId => {
            console.log(`Model retraining completed: ${newModelId}`);
          })
          .catch(error => {
            console.error('Model retraining failed:', error);
          });

        res.json({
          success: true,
          message: 'Model retraining started in background',
        });
      } catch (error) {
        console.error('Retrain model error:', error);
        res.status(500).json({
          success: false,
          error: error.message || 'Failed to start model retraining',
        });
      }
    });

    console.log('✅ AI Content Generation API routes configured');
  }

  async setupAutoGeneratedAPIs() {
    // =====================================================
    // AUTO-GENERATED CRUD AND USE-CASE APIS
    // =====================================================

    console.log('\n🤖 Setting up auto-generated APIs...');

    try {
      // Import the API Auto-Generator Service
      const { ApiAutoGeneratorService } = await import('./services/api-auto-generator.service.js');

      // Initialize with database pool
      this.apiAutoGenerator = new ApiAutoGeneratorService(this.db);

      // Scan database tables and generate APIs
      const result = await this.apiAutoGenerator.scanAndGenerateAPIs();
      console.log(
        `✅ Auto-generated ${result.routes_generated} API routes from ${result.tables_processed} tables`
      );

      // Mount all generated routes to the app
      const routeCount = this.apiAutoGenerator.mountRoutes(this.app);

      // Add endpoint to list all auto-generated APIs
      this.app.get('/api/auto-generated/routes', (req, res) => {
        const routes = this.apiAutoGenerator.getGeneratedRoutes();
        res.json({
          success: true,
          total_routes: routes.length,
          routes,
        });
      });

      console.log('✅ Auto-generated API setup complete\n');
    } catch (error) {
      console.error('⚠️  Auto-generated API setup failed:', error.message);
      console.log('   Continuing without auto-generated APIs...\n');
    }
  }

  setupAuthRoutes() {
    // =====================================================
    // AUTHENTICATION API ENDPOINTS
    // =====================================================

    // User signup
    this.app.post('/api/auth/signup', async (req, res) => {
      try {
        const { name, email, password, walletAddress, agreeToTerms } = req.body;

        // Validate required fields
        if (!name || !email || !password || !agreeToTerms) {
          return res.status(400).json({
            success: false,
            error: 'Missing required fields',
          });
        }

        // Validate email format
        const emailRegex = /^[^\s@]+@[^\s@]+\.[^\s@]+$/;
        if (!emailRegex.test(email)) {
          return res.status(400).json({
            success: false,
            error: 'Invalid email format',
          });
        }

        // Validate password strength
        if (password.length < 8) {
          return res.status(400).json({
            success: false,
            error: 'Password must be at least 8 characters',
          });
        }

        // Check if user already exists (mock check)
        const existingUser = await this.checkUserExists(email);
        if (existingUser) {
          return res.status(400).json({
            success: false,
            error: 'User already exists with this email',
          });
        }

        // Create new user
        const newUser = {
          id: Date.now().toString(),
          name,
          email,
          walletAddress: walletAddress || null,
          createdAt: new Date().toISOString(),
          isVerified: false,
          profile: {
            avatar: null,
            bio: '',
            location: '',
            website: '',
          },
          stats: {
            totalOptimizations: 0,
            tokensEarned: 0,
            spaceSaved: 0,
            reputation: 0,
            level: 1,
          },
          preferences: {
            notifications: true,
            emailUpdates: true,
            darkMode: false,
          },
        };

        // Generate JWT token (mock)
        const token = this.generateJWT(newUser);

        // Send verification email (mock)
        await this.sendVerificationEmail(email, newUser.id);

        res.json({
          success: true,
          message: 'Account created successfully',
          token,
          user: newUser,
        });
      } catch (error) {
        console.error('Signup error:', error);
        res.status(500).json({
          success: false,
          error: 'Failed to create account',
        });
      }
    });

    // User login
    this.app.post('/api/auth/login', async (req, res) => {
      try {
        const { email, password, remember } = req.body;

        // Validate required fields
        if (!email || !password) {
          return res.status(400).json({
            success: false,
            error: 'Email and password are required',
          });
        }

        // Mock user authentication
        const user = await this.authenticateUser(email, password);
        if (!user) {
          return res.status(401).json({
            success: false,
            error: 'Invalid credentials',
          });
        }

        // Generate JWT token
        const token = this.generateJWT(user);

        // Update last login
        user.lastLogin = new Date().toISOString();

        res.json({
          success: true,
          message: 'Login successful',
          token,
          user,
        });
      } catch (error) {
        console.error('Login error:', error);
        res.status(500).json({
          success: false,
          error: 'Failed to login',
        });
      }
    });

    // Forgot password
    this.app.post('/api/auth/forgot-password', async (req, res) => {
      try {
        const { email } = req.body;

        if (!email) {
          return res.status(400).json({
            success: false,
            error: 'Email is required',
          });
        }

        // Check if user exists
        const user = await this.checkUserExists(email);
        if (!user) {
          return res.status(404).json({
            success: false,
            error: 'User not found',
          });
        }

        // Generate reset token (mock)
        const resetToken = this.generateResetToken(user.id);

        // Send reset email (mock)
        await this.sendPasswordResetEmail(email, resetToken);

        res.json({
          success: true,
          message: 'Password reset email sent',
        });
      } catch (error) {
        console.error('Forgot password error:', error);
        res.status(500).json({
          success: false,
          error: 'Failed to send reset email',
        });
      }
    });

    // Reset password
    this.app.post('/api/auth/reset-password', async (req, res) => {
      try {
        const { token, password } = req.body;

        if (!token || !password) {
          return res.status(400).json({
            success: false,
            error: 'Token and password are required',
          });
        }

        // Validate reset token (mock)
        const userId = await this.validateResetToken(token);
        if (!userId) {
          return res.status(400).json({
            success: false,
            error: 'Invalid or expired reset token',
          });
        }

        // Update password (mock)
        await this.updateUserPassword(userId, password);

        res.json({
          success: true,
          message: 'Password reset successfully',
        });
      } catch (error) {
        console.error('Reset password error:', error);
        res.status(500).json({
          success: false,
          error: 'Failed to reset password',
        });
      }
    });

    // Verify email
    this.app.post('/api/auth/verify-email', async (req, res) => {
      try {
        const { token } = req.body;

        if (!token) {
          return res.status(400).json({
            success: false,
            error: 'Verification token is required',
          });
        }

        // Validate verification token (mock)
        const userId = await this.validateVerificationToken(token);
        if (!userId) {
          return res.status(400).json({
            success: false,
            error: 'Invalid or expired verification token',
          });
        }

        // Mark user as verified (mock)
        await this.verifyUser(userId);

        res.json({
          success: true,
          message: 'Email verified successfully',
        });
      } catch (error) {
        console.error('Verify email error:', error);
        res.status(500).json({
          success: false,
          error: 'Failed to verify email',
        });
      }
    });

    // Get user profile
    this.app.get('/api/auth/profile', this.authenticateToken.bind(this), async (req, res) => {
      try {
        const userId = req.user.id;
        const user = await this.getUserProfile(userId);

        if (!user) {
          return res.status(404).json({
            success: false,
            error: 'User not found',
          });
        }

        res.json({
          success: true,
          user,
        });
      } catch (error) {
        console.error('Get profile error:', error);
        res.status(500).json({
          success: false,
          error: 'Failed to get profile',
        });
      }
    });

    // Update user profile
    this.app.put('/api/auth/profile', this.authenticateToken.bind(this), async (req, res) => {
      try {
        const userId = req.user.id;
        const updates = req.body;

        const updatedUser = await this.updateUserProfile(userId, updates);

        res.json({
          success: true,
          message: 'Profile updated successfully',
          user: updatedUser,
        });
      } catch (error) {
        console.error('Update profile error:', error);
        res.status(500).json({
          success: false,
          error: 'Failed to update profile',
        });
      }
    });

    console.log('✅ Authentication API routes configured');
  }

  setupUserManagementRoutes() {
    // =====================================================
    // USER MANAGEMENT API ENDPOINTS
    // =====================================================

    // Mount user management routes
    const userRoutes = createUserRoutes(this.db);
    this.app.use('/api/users', userRoutes);

    console.log('✅ User management routes initialized');
  }

  setupMiningRoutes() {
    // =====================================================
    // MINING API ENDPOINTS
    // =====================================================

    // Add the blockchain mining routes from api-mining-routes.js
    addMiningRoutes(this.app, { miningSystem: this.miningSystem });

    // Start mining session
    this.app.post('/api/mining/start', this.authenticateToken.bind(this), async (req, res) => {
      try {
        const userId = req.user.id;
        const { config } = req.body;

        // Validate config
        if (!config || !config.startUrl) {
          return res.status(400).json({
            success: false,
            error: 'Mining configuration is required',
          });
        }

        // Start mining session
        const session = await this.startMiningSession(userId, config);

        res.json({
          success: true,
          message: 'Mining session started',
          session,
        });
      } catch (error) {
        console.error('Start mining error:', error);
        res.status(500).json({
          success: false,
          error: 'Failed to start mining session',
        });
      }
    });

    // Get mining session status
    this.app.get(
      '/api/mining/session/:sessionId',
      this.authenticateToken.bind(this),
      async (req, res) => {
        try {
          const { sessionId } = req.params;
          const userId = req.user.id;

          const session = await this.getMiningSession(sessionId, userId);
          if (!session) {
            return res.status(404).json({
              success: false,
              error: 'Mining session not found',
            });
          }

          res.json({
            success: true,
            session,
          });
        } catch (error) {
          console.error('Get mining session error:', error);
          res.status(500).json({
            success: false,
            error: 'Failed to get mining session',
          });
        }
      }
    );

    // Pause mining session
    this.app.post(
      '/api/mining/session/:sessionId/pause',
      this.authenticateToken.bind(this),
      async (req, res) => {
        try {
          const { sessionId } = req.params;
          const userId = req.user.id;

          const success = await this.pauseMiningSession(sessionId, userId);
          if (!success) {
            return res.status(404).json({
              success: false,
              error: 'Mining session not found or cannot be paused',
            });
          }

          res.json({
            success: true,
            message: 'Mining session paused',
          });
        } catch (error) {
          console.error('Pause mining error:', error);
          res.status(500).json({
            success: false,
            error: 'Failed to pause mining session',
          });
        }
      }
    );

    // Resume mining session
    this.app.post(
      '/api/mining/session/:sessionId/resume',
      this.authenticateToken.bind(this),
      async (req, res) => {
        try {
          const { sessionId } = req.params;
          const userId = req.user.id;

          const success = await this.resumeMiningSession(sessionId, userId);
          if (!success) {
            return res.status(404).json({
              success: false,
              error: 'Mining session not found or cannot be resumed',
            });
          }

          res.json({
            success: true,
            message: 'Mining session resumed',
          });
        } catch (error) {
          console.error('Resume mining error:', error);
          res.status(500).json({
            success: false,
            error: 'Failed to resume mining session',
          });
        }
      }
    );

    // Stop mining session
    this.app.post(
      '/api/mining/session/:sessionId/stop',
      this.authenticateToken.bind(this),
      async (req, res) => {
        try {
          const { sessionId } = req.params;
          const userId = req.user.id;

          const success = await this.stopMiningSession(sessionId, userId);
          if (!success) {
            return res.status(404).json({
              success: false,
              error: 'Mining session not found',
            });
          }

          res.json({
            success: true,
            message: 'Mining session stopped',
          });
        } catch (error) {
          console.error('Stop mining error:', error);
          res.status(500).json({
            success: false,
            error: 'Failed to stop mining session',
          });
        }
      }
    );

    // Get user's mining sessions
    this.app.get('/api/mining/sessions', this.authenticateToken.bind(this), async (req, res) => {
      try {
        const userId = req.user.id;
        const sessions = await this.getUserMiningSessions(userId);

        res.json({
          success: true,
          sessions,
        });
      } catch (error) {
        console.error('Get mining sessions error:', error);
        res.status(500).json({
          success: false,
          error: 'Failed to get mining sessions',
        });
      }
    });

    // Get mining statistics
    this.app.get('/api/mining/stats', this.authenticateToken.bind(this), async (req, res) => {
      try {
        const userId = req.user.id;
        const stats = await this.getMiningStats(userId);

        res.json({
          success: true,
          stats,
        });
      } catch (error) {
        console.error('Get mining stats error:', error);
        res.status(500).json({
          success: false,
          error: 'Failed to get mining statistics',
        });
      }
    });

    // Download mining results
    this.app.get(
      '/api/mining/session/:sessionId/download',
      this.authenticateToken.bind(this),
      async (req, res) => {
        try {
          const { sessionId } = req.params;
          const { format = 'json' } = req.query;
          const userId = req.user.id;

          const session = await this.getMiningSession(sessionId, userId);
          if (!session) {
            return res.status(404).json({
              success: false,
              error: 'Mining session not found',
            });
          }

          const results = await this.generateMiningReport(session, format);

          res.setHeader('Content-Type', format === 'csv' ? 'text/csv' : 'application/json');
          res.setHeader(
            'Content-Disposition',
            `attachment; filename="mining-results-${sessionId}.${format}"`
          );
          res.send(results);
        } catch (error) {
          console.error('Download mining results error:', error);
          res.status(500).json({
            success: false,
            error: 'Failed to download mining results',
          });
        }
      }
    );

    console.log('✅ Mining API routes configured');
  }

  // Mining service methods
  async startMiningSession(userId, config) {
    // Mock mining session creation
    const sessionId = `mining_${userId}_${Date.now()}`;

    const session = {
      id: sessionId,
      userId,
      status: 'mining',
      startTime: new Date().toISOString(),
      totalPages: 0,
      pagesProcessed: 0,
      optimizationsFound: 0,
      spaceSaved: 0,
      tokensEarned: 0,
      progress: 0,
      config,
      results: [],
    };

    // Store session (in production, use database)
    this.miningSessions = this.miningSessions || new Map();
    this.miningSessions.set(sessionId, session);

    // Simulate mining process
    this.simulateMiningProcess(session);

    return session;
  }

  async getMiningSession(sessionId, userId) {
    this.miningSessions = this.miningSessions || new Map();
    const session = this.miningSessions.get(sessionId);

    if (!session || session.userId !== userId) {
      return null;
    }

    return session;
  }

  async pauseMiningSession(sessionId, userId) {
    const session = await this.getMiningSession(sessionId, userId);
    if (session && session.status === 'mining') {
      session.status = 'paused';
      return true;
    }
    return false;
  }

  async resumeMiningSession(sessionId, userId) {
    const session = await this.getMiningSession(sessionId, userId);
    if (session && session.status === 'paused') {
      session.status = 'mining';
      this.simulateMiningProcess(session);
      return true;
    }
    return false;
  }

  async stopMiningSession(sessionId, userId) {
    const session = await this.getMiningSession(sessionId, userId);
    if (session) {
      session.status = 'completed';
      session.endTime = new Date().toISOString();
      session.progress = 100;
      return true;
    }
    return false;
  }

  async getUserMiningSessions(userId) {
    this.miningSessions = this.miningSessions || new Map();
    return Array.from(this.miningSessions.values())
      .filter(session => session.userId === userId)
      .sort((a, b) => new Date(b.startTime) - new Date(a.startTime));
  }

  async getMiningStats(userId) {
    const sessions = await this.getUserMiningSessions(userId);

    const totalSessions = sessions.length;
    const completedSessions = sessions.filter(s => s.status === 'completed').length;
    const totalPagesMined = sessions.reduce((sum, s) => sum + s.pagesProcessed, 0);
    const totalOptimizations = sessions.reduce((sum, s) => sum + s.optimizationsFound, 0);
    const totalSpaceSaved = sessions.reduce((sum, s) => sum + s.spaceSaved, 0);
    const totalTokensEarned = sessions.reduce((sum, s) => sum + s.tokensEarned, 0);

    return {
      totalSessions,
      completedSessions,
      totalPagesMined,
      totalOptimizations,
      totalSpaceSaved,
      totalTokensEarned,
      averageSpacePerPage: totalPagesMined > 0 ? Math.round(totalSpaceSaved / totalPagesMined) : 0,
      averageTokensPerSession:
        totalSessions > 0 ? Math.round(totalTokensEarned / totalSessions) : 0,
    };
  }

  async generateMiningReport(session, format) {
    if (format === 'csv') {
      const csvHeader = 'URL,Domain,Timestamp,Optimizations,Space Saved,Tokens Earned,Status\n';
      const csvRows = session.results
        .map(
          result =>
            `"${result.url}","${result.domain}","${result.timestamp}",${result.optimizations.length},${result.spaceSaved},${result.tokensEarned},"${result.status}"`
        )
        .join('\n');
      return csvHeader + csvRows;
    } else {
      return JSON.stringify(
        {
          session: {
            id: session.id,
            startTime: session.startTime,
            endTime: session.endTime,
            status: session.status,
            totalPages: session.totalPages,
            pagesProcessed: session.pagesProcessed,
            optimizationsFound: session.optimizationsFound,
            spaceSaved: session.spaceSaved,
            tokensEarned: session.tokensEarned,
          },
          results: session.results,
        },
        null,
        2
      );
    }
  }

  simulateMiningProcess(session) {
    // Simulate mining progress
    const interval = setInterval(() => {
      if (session.status !== 'mining') {
        clearInterval(interval);
        return;
      }

      // Simulate processing a page
      if (session.pagesProcessed < session.totalPages) {
        session.pagesProcessed++;
        session.progress = Math.round((session.pagesProcessed / session.totalPages) * 100);

        // Simulate finding optimizations
        const optimizationsFound = Math.floor(Math.random() * 5) + 1;
        const spaceSaved = Math.floor(Math.random() * 50000) + 10000;
        const tokensEarned = Math.floor(spaceSaved / 1000);

        session.optimizationsFound += optimizationsFound;
        session.spaceSaved += spaceSaved;
        session.tokensEarned += tokensEarned;

        // Add result
        session.results.push({
          url: `https://example.com/page${session.pagesProcessed}`,
          domain: 'example.com',
          timestamp: new Date().toISOString(),
          optimizations: Array.from({ length: optimizationsFound }, (_, i) => ({
            type: ['Image', 'CSS', 'JavaScript', 'HTML'][i % 4],
            spaceSaved: Math.floor(spaceSaved / optimizationsFound),
            tokensEarned: Math.floor(tokensEarned / optimizationsFound),
          })),
          spaceSaved,
          tokensEarned,
          status: 'success',
        });

        // Complete session if all pages processed
        if (session.pagesProcessed >= session.totalPages) {
          session.status = 'completed';
          session.endTime = new Date().toISOString();
          session.progress = 100;
          clearInterval(interval);
        }
      }
    }, 2000); // Update every 2 seconds
  }

  setupSpaceMiningRoutes() {
    // =====================================================
    // SPACE MINING API ENDPOINTS
    // =====================================================

    // Start space mining
    this.app.post('/api/space-mining/mine', async (req, res) => {
      try {
        const { url, priority = 1, type = 'full' } = req.body;

        if (!url) {
          return res.status(400).json({
            success: false,
            error: 'URL is required for space mining',
          });
        }

        // Mock space mining result
        const result = {
          spatialStructures: [
            {
              id: 'spatial_1',
              url,
              domPath: '/html/body/div[1]',
              spatialData: {
                dimensions: { width: 1200, height: 800, depth: 50 },
                volume: 48000000,
                complexity: 75,
              },
              domMetadata: {
                elementType: 'container',
                tagName: 'div',
                classNames: ['main-content'],
                children: 15,
                nestingLevel: 3,
              },
              optimization: {
                potentialSavings: 25600,
                compressionRatio: 0.3,
                lightDomCandidate: true,
                isolationScore: 85,
              },
              metaverseMapping: {
                biomeType: 'content_forest',
                bridgeCompatible: true,
                routingPotential: 90,
              },
            },
          ],
          isolatedDOMs: [
            {
              id: 'isolated_1',
              sourceStructure: 'spatial_1',
              metadata: {
                originalSize: 25600,
                optimizedSize: 17920,
                compressionRatio: 0.3,
                isolationQuality: 85,
              },
              metaverseBridge: {
                bridgeId: 'bridge_1',
                bridgeURL: '/bridge/spatial_1',
                status: 'active',
                routingRules: ['content', 'optimization', 'metaverse'],
              },
            },
          ],
          generatedBridges: [
            {
              id: 'bridge_1',
              sourceChain: 'web_dom',
              targetChain: 'metaverse_content',
              bridgeURL: '/bridge/spatial_1',
              status: 'active',
              connectedDOMs: ['isolated_1'],
              performance: {
                throughput: 150,
                latency: 45,
                reliability: 98,
              },
              capabilities: {
                chatEnabled: true,
                dataTransfer: true,
                assetSharing: true,
                crossChainComputing: true,
              },
            },
          ],
        };

        res.json({
          success: true,
          data: result,
          message: `Space mining completed for ${url}. Found ${result.spatialStructures.length} structures, isolated ${result.isolatedDOMs.length} DOM components, created ${result.generatedBridges.length} bridges.`,
        });
      } catch (error) {
        console.error('Space mining error:', error);
        res.status(500).json({
          success: false,
          error: 'Failed to mine space',
        });
      }
    });

    // Get spatial structures
    this.app.get('/api/space-mining/spatial-structures', async (req, res) => {
      try {
        const mockStructures = [
          {
            id: 'spatial_1',
            url: 'https://example.com',
            domPath: '/html/body/div[1]',
            spatialData: {
              dimensions: { width: 1200, height: 800, depth: 50 },
              volume: 48000000,
              complexity: 75,
            },
            domMetadata: {
              elementType: 'container',
              tagName: 'div',
              classNames: ['main-content'],
              children: 15,
              nestingLevel: 3,
            },
            optimization: {
              potentialSavings: 25600,
              compressionRatio: 0.3,
              lightDomCandidate: true,
              isolationScore: 85,
            },
            metaverseMapping: {
              biomeType: 'content_forest',
              bridgeCompatible: true,
              routingPotential: 90,
            },
          },
        ];

        res.json({
          success: true,
          data: { spatialStructures: mockStructures },
        });
      } catch (error) {
        console.error('Get spatial structures error:', error);
        res.status(500).json({
          success: false,
          error: 'Failed to get spatial structures',
        });
      }
    });

    // Get isolated DOMs
    this.app.get('/api/space-mining/isolated-doms', async (req, res) => {
      try {
        const mockIsolatedDOMs = [
          {
            id: 'isolated_1',
            sourceStructure: 'spatial_1',
            metadata: {
              originalSize: 25600,
              optimizedSize: 17920,
              compressionRatio: 0.3,
              isolationQuality: 85,
            },
            metaverseBridge: {
              bridgeId: 'bridge_1',
              bridgeURL: '/bridge/spatial_1',
              status: 'active',
              routingRules: ['content', 'optimization', 'metaverse'],
            },
          },
        ];

        res.json({
          success: true,
          data: { isolatedDOMs: mockIsolatedDOMs },
        });
      } catch (error) {
        console.error('Get isolated DOMs error:', error);
        res.status(500).json({
          success: false,
          error: 'Failed to get isolated DOMs',
        });
      }
    });

    // Get metaverse bridges
    this.app.get('/api/space-mining/bridges', async (req, res) => {
      try {
        const mockBridges = [
          {
            id: 'bridge_1',
            sourceChain: 'web_dom',
            targetChain: 'metaverse_content',
            bridgeURL: '/bridge/spatial_1',
            status: 'active',
            connectedDOMs: ['isolated_1'],
            performance: {
              throughput: 150,
              latency: 45,
              reliability: 98,
            },
            capabilities: {
              chatEnabled: true,
              dataTransfer: true,
              assetSharing: true,
              crossChainComputing: true,
            },
          },
        ];

        res.json({
          success: true,
          data: { bridges: mockBridges },
        });
      } catch (error) {
        console.error('Get bridges error:', error);
        res.status(500).json({
          success: false,
          error: 'Failed to get bridges',
        });
      }
    });

    // Get mining stats
    this.app.get('/api/space-mining/stats', async (req, res) => {
      try {
        const mockStats = {
          totalStructures: 12,
          isolatedDOMs: 8,
          activeBridges: 5,
          queueLength: 3,
        };

        res.json({
          success: true,
          data: mockStats,
        });
      } catch (error) {
        console.error('Get mining stats error:', error);
        res.status(500).json({
          success: false,
          error: 'Failed to get mining stats',
        });
      }
    });

    console.log('✅ Space Mining API routes configured');
  }

  setupMetaverseMiningRoutes() {
    // =====================================================
    // METAVERSE MINING API ENDPOINTS
    // =====================================================

    // Get mining data
    this.app.get('/api/metaverse/mining-data', async (req, res) => {
      try {
        const mockData = {
          algorithms: [
            {
              id: 'algo_1',
              name: 'CSS Compression Pro',
              type: 'css_compression',
              version: '2.1.0',
              performance: {
                speedMultiplier: 3.2,
                efficiency: 87,
                spaceSaved: 45,
                successRate: 94,
              },
              source: {
                minedFrom: 'https://example.com',
                biomeType: 'css_garden',
                authority: 85,
                discoveryTime: Date.now() - 3600000,
              },
              implementation: {
                code: 'function compressCSS(css) { /* compression logic */ }',
                dependencies: ['css-tree', 'postcss'],
                complexity: 7,
                gasCost: 15000,
              },
              rewards: {
                discoveryReward: 250,
                performanceReward: 50,
                upgradeReward: 100,
              },
              status: 'validated',
              validationResults: {
                testsPassed: 9,
                totalTests: 10,
                performanceGain: 320,
                compatibilityScore: 92,
              },
            },
          ],
          dataMining: [
            {
              id: 'data_1',
              type: 'pattern',
              data: { pattern: 'css-grid-optimization', frequency: 0.85 },
              source: {
                url: 'https://example.com',
                domain: 'example.com',
                biomeType: 'layout_plains',
                authority: 78,
              },
              value: {
                utility: 85,
                rarity: 65,
                upgradePotential: 90,
              },
              extraction: {
                method: 'pattern_recognition',
                confidence: 92,
                timestamp: Date.now() - 1800000,
              },
              rewards: {
                extractionReward: 75,
                utilityReward: 30,
                upgradeReward: 45,
              },
            },
          ],
          upgrades: [
            {
              id: 'upgrade_1',
              type: 'gas_optimization',
              version: '1.5.0',
              description: 'Optimized gas usage for DOM operations',
              source: {
                algorithms: ['algo_1'],
                dataMining: ['data_1'],
                totalValue: 500,
              },
              implementation: {
                smartContract: 'contract OptimizedDOM { /* contract code */ }',
                gasOptimization: 35,
                performanceGain: 25,
              },
              deployment: {
                status: 'active',
                testResults: { gasOptimization: 35, performanceGain: 25 },
                deploymentCost: 200,
                estimatedSavings: 1000,
              },
              rewards: {
                upgradeReward: 200,
                performanceReward: 75,
                adoptionReward: 125,
              },
            },
          ],
          biomes: [
            {
              id: 'biome_1',
              name: 'CSS Garden',
              type: 'stylesheet_biome',
              characteristics: {
                algorithmDiscoveryRate: 2.5,
                dataMiningEfficiency: 88,
                optimizationPotential: 92,
                authority: 85,
              },
              resources: {
                totalSpace: 1000000,
                usedSpace: 750000,
                availableSpace: 250000,
                miningPower: 150,
              },
              discoveries: {
                algorithms: ['algo_1'],
                dataMining: ['data_1'],
                upgrades: ['upgrade_1'],
              },
            },
          ],
          stats: {
            algorithms: { total: 15, validated: 12 },
            dataMining: { total: 45, patterns: 20 },
            upgrades: { total: 8, active: 6 },
            mining: { totalRewards: 2500, queueLength: 5 },
          },
        };

        res.json({
          success: true,
          data: mockData,
        });
      } catch (error) {
        console.error('Get mining data error:', error);
        res.status(500).json({
          success: false,
          error: 'Failed to get mining data',
        });
      }
    });

    // Toggle mining
    this.app.post('/api/metaverse/toggle-mining', async (req, res) => {
      try {
        const { isMining } = req.body;

        res.json({
          success: true,
          message: `Mining ${isMining ? 'started' : 'stopped'}`,
        });
      } catch (error) {
        console.error('Toggle mining error:', error);
        res.status(500).json({
          success: false,
          error: 'Failed to toggle mining',
        });
      }
    });

    console.log('✅ Metaverse Mining API routes configured');
  }

  setupMetaverseMarketplaceRoutes() {
    // =====================================================
    // METAVERSE MARKETPLACE API ENDPOINTS
    // =====================================================

    // Get marketplace items
    this.app.get('/api/metaverse/marketplace', async (req, res) => {
      try {
        const mockItems = [
          {
            id: 'land_1',
            name: 'Crystal Forest Plot',
            description: 'A mystical forest land with crystal formations and magical properties',
            type: 'land',
            rarity: 'epic',
            price: 1500,
            currency: 'LDOM',
            image: '/api/placeholder/300/200',
            icon: '🌲',
            stats: { power: 85, speed: 20, durability: 100, special: 90 },
            effects: ['+20% mining efficiency', '+15% token generation', 'Crystal resonance'],
            biome: 'forest',
            requirements: { level: 5, tokens: 1000, achievements: ['forest_explorer'] },
            forSale: true,
            createdAt: new Date().toISOString(),
            metadata: {
              dimensions: { width: 100, height: 100, depth: 50 },
              weight: 1000,
              materials: ['crystal', 'wood', 'magic'],
              origin: 'metaverse_forest',
            },
          },
          {
            id: 'building_1',
            name: 'Quantum Lab',
            description: 'Advanced research facility for algorithm development and optimization',
            type: 'building',
            rarity: 'legendary',
            price: 5000,
            currency: 'LDOM',
            image: '/api/placeholder/300/200',
            icon: '🏗️',
            stats: { power: 95, speed: 60, durability: 80, special: 100 },
            effects: ['+50% algorithm discovery', '+30% research speed', 'Quantum processing'],
            biome: 'tech',
            requirements: {
              level: 10,
              tokens: 3000,
              achievements: ['researcher', 'quantum_master'],
            },
            forSale: true,
            createdAt: new Date().toISOString(),
            metadata: {
              dimensions: { width: 200, height: 150, depth: 100 },
              weight: 5000,
              materials: ['quantum_crystal', 'tech_metal', 'energy_core'],
              origin: 'metaverse_tech',
            },
          },
          {
            id: 'vehicle_1',
            name: 'Lightning Speeder',
            description: 'High-speed vehicle for rapid DOM traversal and optimization',
            type: 'vehicle',
            rarity: 'rare',
            price: 800,
            currency: 'LDOM',
            image: '/api/placeholder/300/200',
            icon: '⚡',
            stats: { power: 70, speed: 95, durability: 60, special: 75 },
            effects: ['+40% traversal speed', '+25% optimization range', 'Lightning boost'],
            biome: 'speed',
            requirements: { level: 3, tokens: 500, achievements: ['speed_demon'] },
            forSale: true,
            createdAt: new Date().toISOString(),
            metadata: {
              dimensions: { width: 50, height: 30, depth: 20 },
              weight: 200,
              materials: ['lightning_crystal', 'speed_metal', 'energy_core'],
              origin: 'metaverse_speed',
            },
          },
          {
            id: 'avatar_1',
            name: 'DOM Guardian',
            description: 'Powerful avatar with enhanced optimization abilities',
            type: 'avatar',
            rarity: 'mythic',
            price: 10000,
            currency: 'LDOM',
            image: '/api/placeholder/300/200',
            icon: '🛡️',
            stats: { power: 100, speed: 50, durability: 100, special: 100 },
            effects: ['+100% optimization power', '+50% damage resistance', 'Guardian aura'],
            biome: 'guardian',
            requirements: {
              level: 15,
              tokens: 8000,
              achievements: ['guardian', 'optimization_master'],
            },
            forSale: true,
            createdAt: new Date().toISOString(),
            metadata: {
              dimensions: { width: 40, height: 80, depth: 30 },
              weight: 100,
              materials: ['guardian_crystal', 'divine_metal', 'power_core'],
              origin: 'metaverse_guardian',
            },
          },
          {
            id: 'tool_1',
            name: 'Optimization Hammer',
            description: 'Powerful tool for DOM optimization and space mining',
            type: 'tool',
            rarity: 'epic',
            price: 1200,
            currency: 'LDOM',
            image: '/api/placeholder/300/200',
            icon: '🔨',
            stats: { power: 80, speed: 40, durability: 90, special: 85 },
            effects: ['+35% optimization efficiency', '+20% space savings', 'Hammer strike'],
            biome: 'tools',
            requirements: { level: 7, tokens: 800, achievements: ['craftsman'] },
            forSale: true,
            createdAt: new Date().toISOString(),
            metadata: {
              dimensions: { width: 30, height: 60, depth: 15 },
              weight: 300,
              materials: ['optimization_crystal', 'heavy_metal', 'power_core'],
              origin: 'metaverse_tools',
            },
          },
        ];

        res.json({
          success: true,
          items: mockItems,
        });
      } catch (error) {
        console.error('Get marketplace items error:', error);
        res.status(500).json({
          success: false,
          error: 'Failed to get marketplace items',
        });
      }
    });

    // Get user inventory
    this.app.get('/api/metaverse/inventory', async (req, res) => {
      try {
        const mockInventory = {
          items: [
            {
              id: 'owned_1',
              name: 'Basic Land Plot',
              description: 'A simple land plot for beginners',
              type: 'land',
              rarity: 'common',
              price: 100,
              currency: 'LDOM',
              image: '/api/placeholder/300/200',
              icon: '🏞️',
              stats: { power: 30, speed: 10, durability: 50, special: 20 },
              effects: ['+5% mining efficiency'],
              biome: 'basic',
              requirements: { level: 1, tokens: 0, achievements: [] },
              owner: 'user_1',
              forSale: false,
              createdAt: new Date(Date.now() - 86400000).toISOString(),
              metadata: {
                dimensions: { width: 50, height: 50, depth: 25 },
                weight: 500,
                materials: ['basic_soil', 'simple_stone'],
                origin: 'metaverse_basic',
              },
            },
          ],
          totalValue: 100,
          categories: {
            land: 1,
            buildings: 0,
            vehicles: 0,
            avatars: 0,
            tools: 0,
            decorations: 0,
            powerups: 0,
          },
        };

        res.json({
          success: true,
          inventory: mockInventory,
        });
      } catch (error) {
        console.error('Get inventory error:', error);
        res.status(500).json({
          success: false,
          error: 'Failed to get inventory',
        });
      }
    });

    // Purchase item
    this.app.post('/api/metaverse/purchase', async (req, res) => {
      try {
        const { itemId, price, currency } = req.body;

        // Mock purchase logic
        const purchaseResult = {
          success: true,
          transactionId: `tx_${Date.now()}`,
          itemId,
          price,
          currency,
          timestamp: new Date().toISOString(),
          newBalance: 1000 - price,
        };

        res.json({
          success: true,
          message: 'Purchase successful',
          data: purchaseResult,
        });
      } catch (error) {
        console.error('Purchase item error:', error);
        res.status(500).json({
          success: false,
          error: 'Purchase failed',
        });
      }
    });

    // Mine for items
    this.app.post('/api/metaverse/mine-items', async (req, res) => {
      try {
        const { miningType, duration } = req.body;

        // Simulate mining process
        const itemsFound = Math.floor(Math.random() * 3) + 1;
        const tokensEarned = Math.floor(Math.random() * 100) + 50;

        const miningResult = {
          success: true,
          itemsFound,
          tokensEarned,
          duration,
          miningType,
          timestamp: new Date().toISOString(),
          items: [
            {
              id: `mined_${Date.now()}`,
              name: 'Mined Crystal',
              description: 'A rare crystal found during mining',
              type: 'powerup',
              rarity: 'rare',
              icon: '💎',
              stats: { power: 25, speed: 15, durability: 40, special: 30 },
              effects: ['+10% mining speed'],
              biome: 'crystal_cave',
            },
          ],
        };

        res.json({
          success: true,
          message: 'Mining completed successfully',
          data: miningResult,
        });
      } catch (error) {
        console.error('Mine items error:', error);
        res.status(500).json({
          success: false,
          error: 'Mining failed',
        });
      }
    });

    // Get item details
    this.app.get('/api/metaverse/item/:itemId', async (req, res) => {
      try {
        const { itemId } = req.params;

        // Mock item details
        const itemDetails = {
          id: itemId,
          name: 'Detailed Item',
          description: 'Detailed description of the item',
          type: 'land',
          rarity: 'epic',
          price: 1500,
          currency: 'LDOM',
          image: '/api/placeholder/300/200',
          icon: '🌲',
          stats: { power: 85, speed: 20, durability: 100, special: 90 },
          effects: ['+20% mining efficiency', '+15% token generation'],
          biome: 'forest',
          requirements: { level: 5, tokens: 1000, achievements: ['forest_explorer'] },
          forSale: true,
          createdAt: new Date().toISOString(),
          metadata: {
            dimensions: { width: 100, height: 100, depth: 50 },
            weight: 1000,
            materials: ['crystal', 'wood', 'magic'],
            origin: 'metaverse_forest',
          },
          history: [
            {
              event: 'created',
              timestamp: new Date().toISOString(),
              description: 'Item created in metaverse',
            },
          ],
          owner: null,
          previousOwners: [],
        };

        res.json({
          success: true,
          item: itemDetails,
        });
      } catch (error) {
        console.error('Get item details error:', error);
        res.status(500).json({
          success: false,
          error: 'Failed to get item details',
        });
      }
    });

    // Sell item
    this.app.post('/api/metaverse/sell', async (req, res) => {
      try {
        const { itemId, price, currency } = req.body;

        const sellResult = {
          success: true,
          transactionId: `sell_${Date.now()}`,
          itemId,
          price,
          currency,
          timestamp: new Date().toISOString(),
          listingId: `listing_${Date.now()}`,
        };

        res.json({
          success: true,
          message: 'Item listed for sale',
          data: sellResult,
        });
      } catch (error) {
        console.error('Sell item error:', error);
        res.status(500).json({
          success: false,
          error: 'Failed to sell item',
        });
      }
    });

    console.log('✅ Metaverse Marketplace API routes configured');
  }

  setupMetaverseMiningRewardsRoutes() {
    // =====================================================
    // METAVERSE MINING REWARDS API ENDPOINTS
    // =====================================================

    // Get available mining rewards
    this.app.get('/api/metaverse/mining-rewards', async (req, res) => {
      try {
        const mockRewards = [
          {
            id: 'reward_1',
            name: 'Crystal Fragment',
            description: 'A small crystal fragment with magical properties',
            type: 'powerup',
            rarity: 'common',
            icon: '💎',
            stats: { power: 15, speed: 10, durability: 20, special: 25 },
            effects: ['+5% mining speed'],
            biome: 'crystal_cave',
            dropRate: 0.3,
            value: 50,
            currency: 'LDOM',
            requirements: { level: 1, miningPower: 50, achievements: [] },
          },
          {
            id: 'reward_2',
            name: 'Forest Spirit',
            description: 'A mystical spirit from the ancient forests',
            type: 'avatar',
            rarity: 'rare',
            icon: '🌿',
            stats: { power: 45, speed: 30, durability: 40, special: 60 },
            effects: ['+15% nature affinity', '+10% forest mining bonus'],
            biome: 'forest',
            dropRate: 0.1,
            value: 300,
            currency: 'LDOM',
            requirements: { level: 5, miningPower: 150, achievements: ['forest_explorer'] },
          },
          {
            id: 'reward_3',
            name: 'Quantum Core',
            description: 'A powerful energy core from the quantum realm',
            type: 'powerup',
            rarity: 'epic',
            icon: '⚛️',
            stats: { power: 70, speed: 50, durability: 80, special: 90 },
            effects: ['+25% optimization power', '+20% algorithm discovery'],
            biome: 'quantum',
            dropRate: 0.05,
            value: 800,
            currency: 'LDOM',
            requirements: { level: 10, miningPower: 300, achievements: ['quantum_researcher'] },
          },
          {
            id: 'reward_4',
            name: 'Dragon Scale',
            description: 'A legendary scale from an ancient dragon',
            type: 'decoration',
            rarity: 'legendary',
            icon: '🐉',
            stats: { power: 90, speed: 60, durability: 95, special: 100 },
            effects: ['+50% fire resistance', '+30% dragon affinity'],
            biome: 'dragon_lair',
            dropRate: 0.01,
            value: 2000,
            currency: 'LDOM',
            requirements: { level: 15, miningPower: 500, achievements: ['dragon_slayer'] },
          },
          {
            id: 'reward_5',
            name: 'Cosmic Essence',
            description: 'Pure essence from the cosmic void',
            type: 'powerup',
            rarity: 'mythic',
            icon: '🌌',
            stats: { power: 100, speed: 80, durability: 100, special: 100 },
            effects: ['+100% cosmic power', '+50% void resistance', 'Reality manipulation'],
            biome: 'cosmic_void',
            dropRate: 0.001,
            value: 10000,
            currency: 'LDOM',
            requirements: {
              level: 20,
              miningPower: 1000,
              achievements: ['cosmic_explorer', 'reality_bender'],
            },
          },
        ];

        res.json({
          success: true,
          rewards: mockRewards,
        });
      } catch (error) {
        console.error('Get mining rewards error:', error);
        res.status(500).json({
          success: false,
          error: 'Failed to get mining rewards',
        });
      }
    });

    // Get mining session
    this.app.get('/api/metaverse/mining-session', async (req, res) => {
      try {
        // Mock session data
        const session = {
          id: 'session_1',
          type: 'metaverse_items',
          status: 'active',
          startTime: new Date(Date.now() - 120000).toISOString(), // 2 minutes ago
          duration: 300000, // 5 minutes
          progress: 40,
          rewards: [],
          totalValue: 0,
          miningPower: 150,
          efficiency: 85,
        };

        res.json({
          success: true,
          session: session,
        });
      } catch (error) {
        console.error('Get mining session error:', error);
        res.status(500).json({
          success: false,
          error: 'Failed to get mining session',
        });
      }
    });

    // Start mining session
    this.app.post('/api/metaverse/start-mining', async (req, res) => {
      try {
        const { type, miningPower, duration } = req.body;

        const session = {
          id: `session_${Date.now()}`,
          type,
          status: 'active',
          startTime: new Date().toISOString(),
          duration,
          progress: 0,
          rewards: [],
          totalValue: 0,
          miningPower,
          efficiency: Math.min(100, miningPower / 10),
        };

        res.json({
          success: true,
          message: 'Mining session started',
          session,
        });
      } catch (error) {
        console.error('Start mining error:', error);
        res.status(500).json({
          success: false,
          error: 'Failed to start mining',
        });
      }
    });

    // Pause mining session
    this.app.post('/api/metaverse/pause-mining', async (req, res) => {
      try {
        const { sessionId } = req.body;

        const session = {
          id: sessionId,
          type: 'metaverse_items',
          status: 'paused',
          startTime: new Date(Date.now() - 120000).toISOString(),
          duration: 300000,
          progress: 40,
          rewards: [],
          totalValue: 0,
          miningPower: 150,
          efficiency: 85,
        };

        res.json({
          success: true,
          message: 'Mining session paused',
          session,
        });
      } catch (error) {
        console.error('Pause mining error:', error);
        res.status(500).json({
          success: false,
          error: 'Failed to pause mining',
        });
      }
    });

    // Resume mining session
    this.app.post('/api/metaverse/resume-mining', async (req, res) => {
      try {
        const { sessionId } = req.body;

        const session = {
          id: sessionId,
          type: 'metaverse_items',
          status: 'active',
          startTime: new Date(Date.now() - 120000).toISOString(),
          duration: 300000,
          progress: 40,
          rewards: [],
          totalValue: 0,
          miningPower: 150,
          efficiency: 85,
        };

        res.json({
          success: true,
          message: 'Mining session resumed',
          session,
        });
      } catch (error) {
        console.error('Resume mining error:', error);
        res.status(500).json({
          success: false,
          error: 'Failed to resume mining',
        });
      }
    });

    // Stop mining session
    this.app.post('/api/metaverse/stop-mining', async (req, res) => {
      try {
        const { sessionId } = req.body;

        // Simulate completed mining with rewards
        const rewards = [
          {
            id: 'reward_1',
            name: 'Crystal Fragment',
            description: 'A small crystal fragment with magical properties',
            type: 'powerup',
            rarity: 'common',
            icon: '💎',
            stats: { power: 15, speed: 10, durability: 20, special: 25 },
            effects: ['+5% mining speed'],
            biome: 'crystal_cave',
            dropRate: 0.3,
            value: 50,
            currency: 'LDOM',
            requirements: { level: 1, miningPower: 50, achievements: [] },
          },
        ];

        const session = {
          id: sessionId,
          type: 'metaverse_items',
          status: 'completed',
          startTime: new Date(Date.now() - 300000).toISOString(),
          duration: 300000,
          progress: 100,
          rewards,
          totalValue: rewards.reduce((sum, reward) => sum + reward.value, 0),
          miningPower: 150,
          efficiency: 85,
        };

        res.json({
          success: true,
          message: 'Mining session completed',
          session,
        });
      } catch (error) {
        console.error('Stop mining error:', error);
        res.status(500).json({
          success: false,
          error: 'Failed to stop mining',
        });
      }
    });

    // Claim reward
    this.app.post('/api/metaverse/claim-reward', async (req, res) => {
      try {
        const { rewardId, sessionId } = req.body;

        const claimResult = {
          success: true,
          rewardId,
          sessionId,
          timestamp: new Date().toISOString(),
          transactionId: `claim_${Date.now()}`,
        };

        res.json({
          success: true,
          message: 'Reward claimed successfully',
          data: claimResult,
        });
      } catch (error) {
        console.error('Claim reward error:', error);
        res.status(500).json({
          success: false,
          error: 'Failed to claim reward',
        });
      }
    });

    console.log('✅ Metaverse Mining Rewards API routes configured');
  }

  setupWorkflowRoutes() {
    // =====================================================
    // WORKFLOW SIMULATION API ENDPOINTS
    // =====================================================

    // Get workflow simulations
    this.app.get('/api/workflow/simulations', async (req, res) => {
      try {
        const mockSimulations = [
          {
            id: 'sim_1',
            name: 'Complete User Journey',
            description: 'End-to-end user workflow simulation',
            steps: [
              {
                id: 'step_1',
                name: 'User Registration',
                description: 'Create new user account',
                type: 'client',
                status: 'completed',
                duration: 1500,
                dependencies: [],
                result: { userId: 'user_123', email: 'test@example.com' },
              },
              {
                id: 'step_2',
                name: 'DOM Analysis',
                description: 'Analyze website DOM structure',
                type: 'cursor',
                status: 'completed',
                duration: 3000,
                dependencies: ['step_1'],
                result: { elementsAnalyzed: 150, spaceFound: 2048 },
              },
              {
                id: 'step_3',
                name: 'Optimization Submission',
                description: 'Submit optimization to blockchain',
                type: 'blockchain',
                status: 'completed',
                duration: 2000,
                dependencies: ['step_2'],
                result: { txHash: '0x123...', tokensEarned: 100 },
              },
              {
                id: 'step_4',
                name: 'Metaverse Generation',
                description: 'Generate metaverse infrastructure',
                type: 'integration',
                status: 'in_progress',
                duration: 0,
                dependencies: ['step_3'],
              },
            ],
            totalDuration: 6500,
            status: 'running',
            createdAt: Date.now() - 300000,
            completedAt: null,
          },
        ];

        const currentSimulation = mockSimulations.find(sim => sim.status === 'running') || null;

        res.json({
          success: true,
          data: {
            simulations: mockSimulations,
            currentSimulation,
          },
        });
      } catch (error) {
        console.error('Get workflow simulations error:', error);
        res.status(500).json({
          success: false,
          error: 'Failed to get workflow simulations',
        });
      }
    });

    // Start workflow simulation
    this.app.post('/api/workflow/start', async (req, res) => {
      try {
        const simulation = {
          id: `sim_${Date.now()}`,
          name: 'New Workflow Simulation',
          description: 'Automated workflow simulation',
          steps: [
            {
              id: 'step_1',
              name: 'Initialize System',
              description: 'Initialize all system components',
              type: 'client',
              status: 'pending',
              duration: 0,
              dependencies: [],
            },
            {
              id: 'step_2',
              name: 'Load Test Data',
              description: 'Load test data and configurations',
              type: 'cursor',
              status: 'pending',
              duration: 0,
              dependencies: ['step_1'],
            },
            {
              id: 'step_3',
              name: 'Run Optimizations',
              description: 'Execute DOM optimizations',
              type: 'blockchain',
              status: 'pending',
              duration: 0,
              dependencies: ['step_2'],
            },
            {
              id: 'step_4',
              name: 'Generate Reports',
              description: 'Generate optimization reports',
              type: 'integration',
              status: 'pending',
              duration: 0,
              dependencies: ['step_3'],
            },
          ],
          totalDuration: 0,
          status: 'running',
          createdAt: Date.now(),
          completedAt: null,
        };

        res.json({
          success: true,
          message: 'Workflow simulation started',
          data: { simulation },
        });
      } catch (error) {
        console.error('Start workflow simulation error:', error);
        res.status(500).json({
          success: false,
          error: 'Failed to start workflow simulation',
        });
      }
    });

    // Stop workflow simulation
    this.app.post('/api/workflow/stop', async (req, res) => {
      try {
        res.json({
          success: true,
          message: 'Workflow simulation stopped',
        });
      } catch (error) {
        console.error('Stop workflow simulation error:', error);
        res.status(500).json({
          success: false,
          error: 'Failed to stop workflow simulation',
        });
      }
    });

    // Reset workflow simulation
    this.app.post('/api/workflow/reset', async (req, res) => {
      try {
        res.json({
          success: true,
          message: 'Workflow simulation reset',
        });
      } catch (error) {
        console.error('Reset workflow simulation error:', error);
        res.status(500).json({
          success: false,
          error: 'Failed to reset workflow simulation',
        });
      }
    });

    // Get workflow statistics
    this.app.get('/api/workflow/stats', async (req, res) => {
      try {
        const stats = {
          totalSimulations: 15,
          completedSimulations: 12,
          failedSimulations: 2,
          runningSimulations: 1,
          averageDuration: 45000,
          successRate: 85.7,
          totalSteps: 60,
          completedSteps: 48,
          failedSteps: 5,
          skippedSteps: 7,
        };

        res.json({
          success: true,
          data: stats,
        });
      } catch (error) {
        console.error('Get workflow stats error:', error);
        res.status(500).json({
          success: false,
          error: 'Failed to get workflow statistics',
        });
      }
    });

    console.log('✅ Workflow Simulation API routes configured');
  }

  setupTestingRoutes() {
    // =====================================================
    // TESTING API ENDPOINTS
    // =====================================================

    // Get test results
    this.app.get('/api/tests/results', async (req, res) => {
      try {
        const mockTestSuites = [
          {
            name: 'Client Management Tests',
            tests: [
              {
                name: 'Client Creation Test',
                status: 'passed',
                duration: 1200,
                details: { clientsCreated: 5, successRate: 100 },
              },
              {
                name: 'Client Authentication Test',
                status: 'passed',
                duration: 800,
                details: { authAttempts: 10, successRate: 100 },
              },
              {
                name: 'Client Billing Test',
                status: 'failed',
                duration: 1500,
                error: 'Payment gateway timeout',
                details: { billingAttempts: 3, successRate: 0 },
              },
            ],
            totalDuration: 3500,
            passed: 2,
            failed: 1,
            skipped: 0,
          },
          {
            name: 'Cursor AI Tests',
            tests: [
              {
                name: 'Code Generation Test',
                status: 'passed',
                duration: 2000,
                details: { codeGenerated: 15, qualityScore: 95 },
              },
              {
                name: 'Merge Conflict Resolution Test',
                status: 'passed',
                duration: 1800,
                details: { conflictsResolved: 8, accuracy: 100 },
              },
              {
                name: 'AI Model Performance Test',
                status: 'passed',
                duration: 3000,
                details: { responseTime: 1.2, accuracy: 98.5 },
              },
            ],
            totalDuration: 6800,
            passed: 3,
            failed: 0,
            skipped: 0,
          },
          {
            name: 'Blockchain Integration Tests',
            tests: [
              {
                name: 'Smart Contract Deployment Test',
                status: 'passed',
                duration: 5000,
                details: { contractsDeployed: 3, gasUsed: 2500000 },
              },
              {
                name: 'Token Transfer Test',
                status: 'passed',
                duration: 1200,
                details: { transfers: 50, successRate: 100 },
              },
              {
                name: 'Optimization Submission Test',
                status: 'skipped',
                duration: 0,
                details: { reason: 'Network congestion' },
              },
            ],
            totalDuration: 6200,
            passed: 2,
            failed: 0,
            skipped: 1,
          },
          {
            name: 'End-to-End Integration Tests',
            tests: [
              {
                name: 'Complete User Workflow Test',
                status: 'passed',
                duration: 15000,
                details: { workflowsCompleted: 5, successRate: 100 },
              },
              {
                name: 'Performance Load Test',
                status: 'passed',
                duration: 30000,
                details: { concurrentUsers: 100, responseTime: 2.1 },
              },
              {
                name: 'Security Penetration Test',
                status: 'failed',
                duration: 25000,
                error: 'SQL injection vulnerability detected',
                details: { vulnerabilities: 1, severity: 'high' },
              },
            ],
            totalDuration: 70000,
            passed: 2,
            failed: 1,
            skipped: 0,
          },
        ];

        const allTests = mockTestSuites.flatMap(suite => suite.tests);

        res.json({
          success: true,
          data: {
            suites: mockTestSuites,
            results: allTests,
          },
        });
      } catch (error) {
        console.error('Get test results error:', error);
        res.status(500).json({
          success: false,
          error: 'Failed to get test results',
        });
      }
    });

    // Run all tests
    this.app.post('/api/tests/run', async (req, res) => {
      try {
        // Simulate test execution
        const testSuites = [
          {
            name: 'Client Management Tests',
            tests: [
              {
                name: 'Client Creation Test',
                status: 'passed',
                duration: 1200,
                details: { clientsCreated: 5, successRate: 100 },
              },
              {
                name: 'Client Authentication Test',
                status: 'passed',
                duration: 800,
                details: { authAttempts: 10, successRate: 100 },
              },
            ],
            totalDuration: 2000,
            passed: 2,
            failed: 0,
            skipped: 0,
          },
          {
            name: 'Cursor AI Tests',
            tests: [
              {
                name: 'Code Generation Test',
                status: 'passed',
                duration: 2000,
                details: { codeGenerated: 15, qualityScore: 95 },
              },
              {
                name: 'Merge Conflict Resolution Test',
                status: 'passed',
                duration: 1800,
                details: { conflictsResolved: 8, accuracy: 100 },
              },
            ],
            totalDuration: 3800,
            passed: 2,
            failed: 0,
            skipped: 0,
          },
          {
            name: 'Blockchain Integration Tests',
            tests: [
              {
                name: 'Smart Contract Deployment Test',
                status: 'passed',
                duration: 5000,
                details: { contractsDeployed: 3, gasUsed: 2500000 },
              },
              {
                name: 'Token Transfer Test',
                status: 'passed',
                duration: 1200,
                details: { transfers: 50, successRate: 100 },
              },
            ],
            totalDuration: 6200,
            passed: 2,
            failed: 0,
            skipped: 0,
          },
        ];

        res.json({
          success: true,
          message: 'All tests completed successfully',
          data: { testSuites },
        });
      } catch (error) {
        console.error('Run tests error:', error);
        res.status(500).json({
          success: false,
          error: 'Failed to run tests',
        });
      }
    });

    // Export test results
    this.app.get('/api/tests/export', async (req, res) => {
      try {
        const exportData = {
          timestamp: new Date().toISOString(),
          testResults: {
            totalTests: 12,
            passed: 10,
            failed: 1,
            skipped: 1,
            successRate: 83.3,
            totalDuration: 12000,
          },
          suites: [
            {
              name: 'Client Management Tests',
              passed: 2,
              failed: 0,
              skipped: 0,
              duration: 2000,
            },
            {
              name: 'Cursor AI Tests',
              passed: 2,
              failed: 0,
              skipped: 0,
              duration: 3800,
            },
            {
              name: 'Blockchain Integration Tests',
              passed: 2,
              failed: 0,
              skipped: 0,
              duration: 6200,
            },
          ],
        };

        res.setHeader('Content-Type', 'application/json');
        res.setHeader('Content-Disposition', 'attachment; filename=test-results.json');
        res.json(exportData);
      } catch (error) {
        console.error('Export test results error:', error);
        res.status(500).json({
          success: false,
          error: 'Failed to export test results',
        });
      }
    });

    // Get test statistics
    this.app.get('/api/tests/stats', async (req, res) => {
      try {
        const stats = {
          totalTests: 25,
          passed: 22,
          failed: 2,
          skipped: 1,
          successRate: 88.0,
          averageDuration: 2500,
          totalDuration: 62500,
          lastRun: new Date(Date.now() - 3600000).toISOString(),
          coverage: {
            statements: 85.5,
            branches: 78.2,
            functions: 92.1,
            lines: 87.8,
          },
        };

        res.json({
          success: true,
          data: stats,
        });
      } catch (error) {
        console.error('Get test stats error:', error);
        res.status(500).json({
          success: false,
          error: 'Failed to get test statistics',
        });
      }
    });

    console.log('✅ Testing API routes configured');
  }

  setupAdvancedNodeRoutes() {
    // =====================================================
    // ADVANCED NODE API ENDPOINTS
    // =====================================================

    // Get nodes
    this.app.get('/api/nodes/list', async (req, res) => {
      try {
        const mockNodes = [
          {
            id: 'node_1',
            type: 'ai_consensus',
            status: 'active',
            storageCapacity: 1000000000,
            usedStorage: 250000000,
            availableStorage: 750000000,
            computePower: 95,
            rewardRate: 0.15,
            biomeType: 'E-commerce',
            sourceOptimizations: ['opt_1', 'opt_2', 'opt_3'],
            createdAt: Date.now() - 86400000,
            lastActivity: Date.now() - 300000,
            performance: {
              uptime: 99.8,
              efficiency: 92.5,
              tasksCompleted: 1250,
              rewardsEarned: 187.5,
            },
          },
          {
            id: 'node_2',
            type: 'storage_shard',
            status: 'active',
            storageCapacity: 5000000000,
            usedStorage: 1200000000,
            availableStorage: 3800000000,
            computePower: 75,
            rewardRate: 0.08,
            biomeType: 'Media',
            sourceOptimizations: ['opt_4', 'opt_5'],
            createdAt: Date.now() - 172800000,
            lastActivity: Date.now() - 600000,
            performance: {
              uptime: 99.5,
              efficiency: 88.2,
              tasksCompleted: 850,
              rewardsEarned: 68.0,
            },
          },
          {
            id: 'node_3',
            type: 'bridge',
            status: 'maintenance',
            storageCapacity: 2000000000,
            usedStorage: 500000000,
            availableStorage: 1500000000,
            computePower: 85,
            rewardRate: 0.12,
            biomeType: 'Cross-chain',
            sourceOptimizations: ['opt_6', 'opt_7', 'opt_8'],
            createdAt: Date.now() - 259200000,
            lastActivity: Date.now() - 1800000,
            performance: {
              uptime: 98.9,
              efficiency: 90.1,
              tasksCompleted: 2100,
              rewardsEarned: 252.0,
            },
          },
          {
            id: 'node_4',
            type: 'optimization',
            status: 'idle',
            storageCapacity: 800000000,
            usedStorage: 200000000,
            availableStorage: 600000000,
            computePower: 70,
            rewardRate: 0.1,
            biomeType: 'Development',
            sourceOptimizations: ['opt_9'],
            createdAt: Date.now() - 432000000,
            lastActivity: Date.now() - 3600000,
            performance: {
              uptime: 99.2,
              efficiency: 85.7,
              tasksCompleted: 650,
              rewardsEarned: 65.0,
            },
          },
        ];

        res.json({
          success: true,
          data: { nodes: mockNodes },
        });
      } catch (error) {
        console.error('Get nodes error:', error);
        res.status(500).json({
          success: false,
          error: 'Failed to get nodes',
        });
      }
    });

    // Create new node
    this.app.post('/api/nodes/create', async (req, res) => {
      try {
        const { type, biomeType, storageCapacity, computePower } = req.body;

        const newNode = {
          id: `node_${Date.now()}`,
          type,
          status: 'active',
          storageCapacity: storageCapacity || 1000000000,
          usedStorage: 0,
          availableStorage: storageCapacity || 1000000000,
          computePower: computePower || 80,
          rewardRate: 0.1,
          biomeType: biomeType || 'General',
          sourceOptimizations: [],
          createdAt: Date.now(),
          lastActivity: Date.now(),
          performance: {
            uptime: 100.0,
            efficiency: 0,
            tasksCompleted: 0,
            rewardsEarned: 0,
          },
        };

        res.json({
          success: true,
          message: 'Node created successfully',
          data: { node: newNode },
        });
      } catch (error) {
        console.error('Create node error:', error);
        res.status(500).json({
          success: false,
          error: 'Failed to create node',
        });
      }
    });

    // Scale node
    this.app.post('/api/nodes/scale', async (req, res) => {
      try {
        const { nodeId, scaleFactor } = req.body;

        const scaledNode = {
          id: nodeId,
          scaleFactor,
          newCapacity: 1000000000 * scaleFactor,
          newComputePower: 80 * scaleFactor,
          timestamp: Date.now(),
        };

        res.json({
          success: true,
          message: 'Node scaled successfully',
          data: { scaledNode },
        });
      } catch (error) {
        console.error('Scale node error:', error);
        res.status(500).json({
          success: false,
          error: 'Failed to scale node',
        });
      }
    });

    // Merge nodes
    this.app.post('/api/nodes/merge', async (req, res) => {
      try {
        const { nodeIds, mergeType } = req.body;

        const mergedNode = {
          id: `merged_${Date.now()}`,
          sourceNodes: nodeIds,
          mergeType,
          combinedCapacity: 2000000000,
          combinedComputePower: 160,
          timestamp: Date.now(),
        };

        res.json({
          success: true,
          message: 'Nodes merged successfully',
          data: { mergedNode },
        });
      } catch (error) {
        console.error('Merge nodes error:', error);
        res.status(500).json({
          success: false,
          error: 'Failed to merge nodes',
        });
      }
    });

    // Get node tasks
    this.app.get('/api/nodes/tasks', async (req, res) => {
      try {
        const mockTasks = [
          {
            id: 'task_1',
            nodeId: 'node_1',
            type: 'dom_analysis',
            targetUrl: 'https://example.com',
            status: 'completed',
            spaceSaved: 2048,
            tokensEarned: 15.5,
            createdAt: Date.now() - 1800000,
            completedAt: Date.now() - 1200000,
          },
          {
            id: 'task_2',
            nodeId: 'node_1',
            type: 'css_optimization',
            targetUrl: 'https://example.com/styles.css',
            status: 'processing',
            spaceSaved: 0,
            tokensEarned: 0,
            createdAt: Date.now() - 300000,
          },
          {
            id: 'task_3',
            nodeId: 'node_2',
            type: 'js_minification',
            targetUrl: 'https://example.com/script.js',
            status: 'completed',
            spaceSaved: 5120,
            tokensEarned: 25.0,
            createdAt: Date.now() - 2400000,
            completedAt: Date.now() - 1800000,
          },
          {
            id: 'task_4',
            nodeId: 'node_3',
            type: 'image_compression',
            targetUrl: 'https://example.com/image.jpg',
            status: 'failed',
            spaceSaved: 0,
            tokensEarned: 0,
            createdAt: Date.now() - 3600000,
            error: 'Image format not supported',
          },
        ];

        res.json({
          success: true,
          data: { tasks: mockTasks },
        });
      } catch (error) {
        console.error('Get node tasks error:', error);
        res.status(500).json({
          success: false,
          error: 'Failed to get node tasks',
        });
      }
    });

    // Get system statistics
    this.app.get('/api/nodes/stats', async (req, res) => {
      try {
        const stats = {
          totalNodes: 4,
          activeNodes: 2,
          idleNodes: 1,
          maintenanceNodes: 1,
          totalStorageCapacity: 8800000000,
          usedStorage: 2150000000,
          availableStorage: 6650000000,
          totalComputePower: 325,
          averageEfficiency: 89.1,
          totalTasksCompleted: 4850,
          totalRewardsEarned: 572.5,
          averageUptime: 99.35,
        };

        res.json({
          success: true,
          data: stats,
        });
      } catch (error) {
        console.error('Get node stats error:', error);
        res.status(500).json({
          success: false,
          error: 'Failed to get node statistics',
        });
      }
    });

    console.log('✅ Advanced Node API routes configured');
  }

  async setupAgentOrchestratorRoutes() {
    try {
      console.log('🚀 Setting up Agent Orchestrator routes...');

      // Import agent orchestrator routes
      const { agentOrchestratorRoutes, initializeAgentServices } = await import(
        './services/agent-orchestrator-routes.js'
      );

      // Initialize agent services
      await initializeAgentServices({
        deepseek: {
          apiKey: process.env.DEEPSEEK_API_KEY,
          model: process.env.DEEPSEEK_MODEL || 'deepseek-chat',
        },
        database: {
          host: process.env.DB_HOST || 'localhost',
          port: process.env.DB_PORT || 5432,
          database: process.env.DB_NAME || 'lightdom',
          user: process.env.DB_USER || 'lightdom_user',
          password: process.env.DB_PASSWORD || 'lightdom_password',
        },
      });

      // Register routes
      this.app.use('/api/agent', agentOrchestratorRoutes);

      console.log('✅ Agent Orchestrator routes registered');
    } catch (error) {
      console.error('Failed to setup agent orchestrator routes:', error);
      console.warn('⚠️ Agent orchestration features will not be available');
    }
  }

  async setupSEOServiceRoutes() {
    // Import SEO service API creator
    try {
      const { createSEOInjectionAPI } = await import('./src/api/seo-injection-api.js');

      // Mount SEO API routes
      const seoRouter = createSEOInjectionAPI(this.db);
      this.app.use('/api/v1/seo', seoRouter);

      console.log('✅ SEO Service API routes configured');
    } catch (error) {
      console.error('⚠️ Failed to setup SEO Service routes:', error.message);
      console.log(
        'SEO Service will not be available. This is expected if TypeScript files are not compiled yet.'
      );
    }

    // Setup URL Seeding Service routes
    await this.setupURLSeedingServiceRoutes();
  }

  async setupURLSeedingServiceRoutes() {
    try {
      const { urlSeedingRoutes, initializeSeedingServices } = await import(
        './src/api/routes/url-seeding-routes.js'
      );

      // Initialize seeding services with database
      initializeSeedingServices(this.db);

      // Make crawler available to seeding service
      this.app.locals.db = this.db;
      this.app.locals.crawler = this.crawlerSystem;

      // Mount URL Seeding API routes
      this.app.use('/api/seeding', urlSeedingRoutes);

      console.log('✅ URL Seeding Service API routes configured');
    } catch (error) {
      console.error('⚠️ Failed to setup URL Seeding Service routes:', error.message);
      console.log('URL Seeding Service will not be available.');
    }
  }

  async setupBlockchainOptimizationRoutes() {
    try {
      const blockchainOptimizationModule = await import('./api/blockchain-optimization-routes.js');
      this.app.use('/api/blockchain-optimization', blockchainOptimizationModule.default);
      console.log('✅ Blockchain Algorithm Optimization API routes configured');
    } catch (error) {
      console.error('⚠️ Failed to setup Blockchain Optimization routes:', error.message);
    }
  }

  setupRealtimeClientAPI() {
    try {
      // Import and initialize real-time client service
      import('./services/realtime-client-api-service.js')
        .then(module => {
          const RealTimeClientAPIService = module.default || module.RealTimeClientAPIService;

          // Initialize the service with the HTTP server
          this.realtimeClientService = new RealTimeClientAPIService(this.server, {
            allowedOrigins: process.env.ALLOWED_ORIGINS?.split(',') || ['*'],
            heartbeatInterval: 30000,
            maxConnectionsPerSite: 100,
          });

          // Listen to service events
          this.realtimeClientService.on('client:registered', client => {
            console.log(`✅ Real-time client registered: ${client.siteDomain}`);
          });

          this.realtimeClientService.on('optimization:requested', async data => {
            console.log(`🔧 Optimization requested for ${data.domain}`);

            // Generate optimization config using DeepSeek
            try {
              const { DeepSeekDOMOptimizationEngine } = await import(
                './services/deepseek-dom-optimization-engine.js'
              );
              const optimizer = new DeepSeekDOMOptimizationEngine();

              const config = await optimizer.generateOptimizationConfig(data.data);

              // Send result back to client
              this.realtimeClientService.sendOptimizationResult(data.clientId, {
                optimizationId: data.id,
                config,
                timestamp: Date.now(),
              });
            } catch (error) {
              console.error('Optimization generation failed:', error.message);
            }
          });

          this.realtimeClientService.on('content:requested', async data => {
            console.log(`📄 Content requested: ${data.contentType} for site ${data.siteId}`);

            // Simulate content generation
            setTimeout(() => {
              this.realtimeClientService.streamContentChunk(data.streamId, {
                type: data.contentType,
                content: `Generated content for ${data.contentType}`,
                timestamp: Date.now(),
              });

              setTimeout(() => {
                this.realtimeClientService.completeContentStream(data.streamId, {
                  contentType: data.contentType,
                  itemsGenerated: 1,
                });
              }, 1000);
            }, 500);
          });

          // Import and mount HTTP routes
          import('./api/realtime-client-routes.js').then(routesModule => {
            const createRealtimeRoutes = routesModule.createRealtimeRoutes || routesModule.default;
            const routes = createRealtimeRoutes(this.realtimeClientService);
            this.app.use('/api/realtime', routes);
            console.log('✅ Real-Time Client API configured (WebSocket + HTTP)');
          });
        })
        .catch(error => {
          console.error('⚠️ Failed to setup Real-Time Client API:', error.message);
        });
    } catch (error) {
      console.error('⚠️ Failed to initialize Real-Time Client API:', error.message);
    }
  }

  // Helper methods for authentication
  async checkUserExists(email) {
    // Mock database check
    return null; // User doesn't exist
  }

  async authenticateUser(email, password) {
    // Mock authentication - in production, check against database
    const mockUsers = [
      {
        id: '1',
        name: 'John Doe',
        email: 'john@example.com',
        password: 'password123', // In production, this would be hashed
        walletAddress: '0x742d35Cc6634C0532925a3b8D4C9db96C4b4d8b6',
        createdAt: '2024-01-01T00:00:00Z',
        isVerified: true,
        role: 'user',
        profile: {
          avatar: null,
          bio: 'DOM optimization enthusiast',
          location: 'San Francisco, CA',
          website: 'https://johndoe.com',
        },
        stats: {
          totalOptimizations: 45,
          tokensEarned: 4250,
          spaceSaved: 1024000,
          reputation: 850,
          level: 5,
        },
      },
      {
        id: 'admin',
        name: 'Admin User',
        email: 'admin',
        password: 'admin', // In production, this would be hashed
        walletAddress: '0x0000000000000000000000000000000000000000',
        createdAt: '2024-01-01T00:00:00Z',
        isVerified: true,
        role: 'admin',
        profile: {
          avatar: null,
          bio: 'System Administrator',
          location: 'Global',
          website: '',
        },
        stats: {
          totalOptimizations: 0,
          tokensEarned: 0,
          spaceSaved: 0,
          reputation: 1000,
          level: 10,
        },
      },
    ];

    return mockUsers.find(user => user.email === email && user.password === password);
  }

  generateJWT(user) {
    // Mock JWT generation - in production, use proper JWT library
    const payload = {
      id: user.id,
      email: user.email,
      name: user.name,
      role: user.role || 'user',
      address: user.walletAddress,
    };

    // Simple base64 encoding (not secure for production)
    return Buffer.from(JSON.stringify(payload)).toString('base64');
  }

  generateResetToken(userId) {
    // Mock reset token generation
    return `reset_${userId}_${Date.now()}`;
  }

  generateVerificationToken(userId) {
    // Mock verification token generation
    return `verify_${userId}_${Date.now()}`;
  }

  async validateResetToken(token) {
    // Mock token validation
    const parts = token.split('_');
    if (parts.length === 3 && parts[0] === 'reset') {
      return parts[1];
    }
    return null;
  }

  async validateVerificationToken(token) {
    // Mock token validation
    const parts = token.split('_');
    if (parts.length === 3 && parts[0] === 'verify') {
      return parts[1];
    }
    return null;
  }

  async sendVerificationEmail(email, userId) {
    // Mock email sending
    console.log(`📧 Verification email sent to ${email} for user ${userId}`);
  }

  async sendPasswordResetEmail(email, resetToken) {
    // Mock email sending
    console.log(`📧 Password reset email sent to ${email} with token ${resetToken}`);
  }

  async updateUserPassword(userId, password) {
    // Mock password update
    console.log(`🔒 Password updated for user ${userId}`);
  }

  async verifyUser(userId) {
    // Mock user verification
    console.log(`✅ User ${userId} verified`);
  }

  async getUserProfile(userId) {
    // Mock user profile retrieval
    return {
      id: userId,
      name: 'John Doe',
      email: 'john@example.com',
      walletAddress: '0x742d35Cc6634C0532925a3b8D4C9db96C4b4d8b6',
      createdAt: '2024-01-01T00:00:00Z',
      isVerified: true,
      profile: {
        avatar: null,
        bio: 'DOM optimization enthusiast',
        location: 'San Francisco, CA',
        website: 'https://johndoe.com',
      },
      stats: {
        totalOptimizations: 45,
        tokensEarned: 4250,
        spaceSaved: 1024000,
        reputation: 850,
        level: 5,
      },
    };
  }

  async updateUserProfile(userId, updates) {
    // Mock profile update
    const user = await this.getUserProfile(userId);
    return { ...user, ...updates };
  }

  // JWT Authentication middleware
  authenticateToken(req, res, next) {
    const authHeader = req.headers['authorization'];
    const token = authHeader && authHeader.split(' ')[1];

    if (!token) {
      return res.status(401).json({
        success: false,
        error: 'Access token required',
      });
    }

    try {
      // Mock JWT verification - in production, use proper JWT library
      const payload = JSON.parse(Buffer.from(token, 'base64').toString());
      req.user = payload;
      next();
    } catch (error) {
      return res.status(403).json({
        success: false,
        error: 'Invalid token',
      });
    }
  }

  setupDataIntegrationRoutes() {
    console.log('🔗 Setting up data integration API routes...');

    // =====================================================
    // DATA INTEGRATION ENDPOINTS
    // =====================================================

    // Get integrated dashboard data
    this.app.get('/api/integrated/dashboard', async (req, res) => {
      try {
        const [blockchain, crawler, lightdom, metaverse] = await Promise.all([
          this.getBlockchainStats(),
          this.getCrawlerStats(),
          this.getLightDomStats(),
          this.getMetaverseStats(),
        ]);

        const systemHealth = this.calculateSystemHealth(blockchain, crawler, lightdom, metaverse);

        res.json({
          success: true,
          data: {
            blockchain,
            crawler,
            lightdom,
            metaverse,
            lastUpdated: new Date().toISOString(),
            systemHealth,
          },
        });
      } catch (error) {
        console.error('Error fetching integrated dashboard data:', error);
        res.status(500).json({
          success: false,
          error: 'Failed to fetch integrated dashboard data',
        });
      }
    });

    // Get blockchain stats
    this.app.get('/api/blockchain/stats', async (req, res) => {
      try {
        const stats = await this.getBlockchainStats();
        res.json({ success: true, data: stats });
      } catch (error) {
        console.error('Error fetching blockchain stats:', error);
        res.status(500).json({ success: false, error: 'Failed to fetch blockchain stats' });
      }
    });

    // Get crawler stats
    this.app.get('/api/crawler/stats', async (req, res) => {
      try {
        const stats = await this.getCrawlerStats();
        res.json({ success: true, data: stats });
      } catch (error) {
        console.error('Error fetching crawler stats:', error);
        res.status(500).json({ success: false, error: 'Failed to fetch crawler stats' });
      }
    });

    // Get LightDom optimization stats
    this.app.get('/api/optimization/stats', async (req, res) => {
      try {
        const stats = await this.getLightDomStats();
        res.json({ success: true, data: stats });
      } catch (error) {
        console.error('Error fetching LightDom stats:', error);
        res.status(500).json({ success: false, error: 'Failed to fetch LightDom stats' });
      }
    });

    // Get metaverse stats
    this.app.get('/api/metaverse/stats', async (req, res) => {
      try {
        const stats = await this.getMetaverseStats();
        res.json({ success: true, data: stats });
      } catch (error) {
        console.error('Error fetching metaverse stats:', error);
        res.status(500).json({ success: false, error: 'Failed to fetch metaverse stats' });
      }
    });

    // Get mining rewards for user
    this.app.get('/api/mining/rewards/:userId', async (req, res) => {
      try {
        const { userId } = req.params;
        const rewards = await this.getMiningRewards(userId);
        res.json({ success: true, data: rewards });
      } catch (error) {
        console.error('Error fetching mining rewards:', error);
        res.status(500).json({ success: false, error: 'Failed to fetch mining rewards' });
      }
    });

    // Get optimization performance
    this.app.get('/api/optimization/performance', async (req, res) => {
      try {
        const performance = await this.getOptimizationPerformance();
        res.json({ success: true, data: performance });
      } catch (error) {
        console.error('Error fetching optimization performance:', error);
        res.status(500).json({ success: false, error: 'Failed to fetch optimization performance' });
      }
    });
  }

  // Helper methods for data integration
  async getBlockchainStats() {
    try {
      // Try to get real data from blockchain system if available
      if (global.blockchainSystem) {
        const stats = global.blockchainSystem.getMiningStats();
        return {
          totalMined: stats.totalTokensRewarded,
          activeMiners: stats.activeMiners,
          currentHashRate: stats.hashRate,
          lastBlockTime: stats.lastBlockTime,
          pendingTransactions: stats.pendingTransactions,
          gasPrice: stats.gasPrice,
          networkStatus: stats.networkStatus,
          miningRewards: stats.miningRewards || {
            lightdom: stats.totalTokensRewarded,
            usd: stats.totalTokensRewarded * 0.1,
            btc: stats.totalTokensRewarded * 0.00002,
            eth: stats.totalTokensRewarded * 0.0003,
          },
        };
      }
    } catch (error) {
      console.error('Error getting real blockchain stats:', error);
    }

    // Fallback to mock data
    return {
      totalMined: 1250.75,
      activeMiners: 42,
      currentHashRate: 15.6,
      lastBlockTime: Date.now() - 300000,
      pendingTransactions: 8,
      gasPrice: 20,
      networkStatus: 'healthy',
      miningRewards: {
        lightdom: 25.5,
        usd: 2.55,
        btc: 0.000058,
        eth: 0.00092,
      },
    };
  }

  async getCrawlerStats() {
    try {
      // Try to get real data from crawler system if available
      if (global.crawlerSystem) {
        const stats = global.crawlerSystem.getCrawlerStats();
        return {
          totalSitesCrawled: stats.totalSitesCrawled,
          activeCrawlers: stats.activeCrawlers,
          optimizationScore: stats.optimizationScore,
          lastCrawlTime: stats.lastCrawlTime,
          sitesInQueue: stats.sitesInQueue,
          averageResponseTime: stats.averageResponseTime,
          crawlStatus: stats.crawlStatus,
          spaceHarvested: stats.spaceHarvested,
        };
      }
    } catch (error) {
      console.error('Error getting real crawler stats:', error);
    }

    // Fallback to mock data
    return {
      totalSitesCrawled: 1847,
      activeCrawlers: 3,
      optimizationScore: 87.5,
      lastCrawlTime: Date.now() - 120000,
      sitesInQueue: 23,
      averageResponseTime: 1.2,
      crawlStatus: 'running',
      spaceHarvested: {
        total: 2048.5,
        today: 156.2,
        thisWeek: 892.7,
      },
    };
  }

  async getLightDomStats() {
    // Mock data - in real implementation, connect to LightDom optimization
    return {
      optimizationEfficiency: 92.3,
      totalOptimizations: 4567,
      activeOptimizations: 12,
      averageOptimizationTime: 2.4,
      spaceAllocated: 1024.8,
      spaceAvailable: 2048.2,
      optimizationStatus: 'active',
      performanceMetrics: {
        cpuUsage: 45.2,
        memoryUsage: 67.8,
        diskUsage: 34.1,
        networkLatency: 12.5,
      },
    };
  }

  async getMetaverseStats() {
    // Mock data - in real implementation, connect to metaverse
    return {
      totalBridges: 15,
      activeBridges: 12,
      totalChatRooms: 8,
      activeUsers: 247,
      totalMessages: 1847,
      economyValue: 125000.5,
      landParcels: 64,
      aiNodes: 23,
      metaverseStatus: 'online',
      realTimeStats: {
        usersOnline: 47,
        messagesPerMinute: 12,
        transactionsPerHour: 156,
      },
    };
  }

  async getMiningRewards(userId) {
    // Mock data - in real implementation, calculate from blockchain
    return {
      totalEarned: 456.75,
      todayEarned: 12.5,
      pendingRewards: 8.25,
      miningPower: 15.6,
    };
  }

  async getOptimizationPerformance() {
    // Mock data - in real implementation, calculate from optimization logs
    return {
      totalOptimizations: 4567,
      successRate: 94.2,
      averageTime: 2.4,
      spaceSaved: 1024.8,
      efficiency: 92.3,
    };
  }

  calculateSystemHealth(blockchain, crawler, lightdom, metaverse) {
    let healthScore = 100;

    // Blockchain health
    if (blockchain.networkStatus !== 'healthy') healthScore -= 20;
    if (blockchain.pendingTransactions > 50) healthScore -= 10;
    if (blockchain.gasPrice > 100) healthScore -= 5;

    // Crawler health
    if (crawler.crawlStatus !== 'running') healthScore -= 15;
    if (crawler.averageResponseTime > 5) healthScore -= 10;
    if (crawler.optimizationScore < 70) healthScore -= 10;

    // LightDom health
    if (lightdom.optimizationStatus !== 'active') healthScore -= 15;
    if (lightdom.optimizationEfficiency < 80) healthScore -= 10;
    if (lightdom.performanceMetrics.cpuUsage > 90) healthScore -= 5;
    if (lightdom.performanceMetrics.memoryUsage > 90) healthScore -= 5;

    // Metaverse health
    if (metaverse.metaverseStatus !== 'online') healthScore -= 20;
    if (metaverse.realTimeStats.usersOnline === 0) healthScore -= 10;

    if (healthScore >= 90) return 'excellent';
    if (healthScore >= 70) return 'good';
    if (healthScore >= 50) return 'warning';
    return 'critical';
  }

  async initializeServer() {
    console.log('🔧 Initializing server components...');

    // Initialize middleware and routes
    this.setupMiddleware();
    this.setupRoutes();
    this.setupBlockchainRoutes(); // Add blockchain routes

    // Initialize WebSocket
    this.setupWebSocket();
    this.startRealtimeUpdates();

    // Initialize blockchain if enabled
    if (this.blockchainEnabled) {
      await this.initializeBlockchain();
    }

    console.log('✅ Server initialization complete');
  }

  async start(port = 3001) {
    try {
      console.log('🚀 Starting DOM Space Harvester API Server...');

      // Initialize all components
      console.log('🔧 Initializing server components...');
      await this.initializeServer();
      console.log('✅ Server initialization complete');

      console.log(`🔄 Starting server on port ${port}...`);
      return new Promise((resolve, reject) => {
        this.server.listen(port, () => {
          console.log(`✅ API Server running on port ${port}`);
          console.log(`📊 Health check: http://localhost:${port}/api/health`);
          console.log(`🔗 WebSocket: ws://localhost:${port}`);
          resolve(port);
        });

        this.server.on('error', err => {
          console.error('❌ Server error:', err?.message || err);
          reject(err);
        });
      });
    } catch (error) {
      console.error('❌ Failed to start API server:', error);
      throw error;
    }
  }

  async shutdown() {
    console.log('🛑 Shutting down API server...');
    if (this.server) {
      this.server.close();
    }
    if (this.db) {
      await this.db.end();
    }
    console.log('✅ API server shutdown complete');
  }
}

// Error handling
process.on('unhandledRejection', (reason, promise) => {
  console.error('Unhandled Rejection at:', promise, 'reason:', reason);
});

process.on('uncaughtException', error => {
  console.error('Uncaught Exception:', error);
  process.exit(1);
});

// Graceful shutdown
process.on('SIGINT', async () => {
  console.log('\n🛑 Received SIGINT, shutting down gracefully...');
  if (global.apiServer) {
    await global.apiServer.shutdown();
  }
  process.exit(0);
});

// Start server if run directly
if (import.meta.url === `file://${process.argv[1]}`) {
  const apiServer = new DOMSpaceHarvesterAPI();
  global.apiServer = apiServer;

  const port = process.env.PORT || 3001;
  apiServer.start(port).catch(error => {
    console.error('Failed to start server:', error);
    process.exit(1);
  });
}

export { DOMSpaceHarvesterAPI };<|MERGE_RESOLUTION|>--- conflicted
+++ resolved
@@ -469,7 +469,6 @@
       });
 
     // Import and register DeepSeek Chat routes
-<<<<<<< HEAD
     import('./src/api/routes/deepseek-chat.routes.js')
       .then(chatModule => {
         const chatRouter = chatModule.createDeepSeekChatRoutes;
@@ -507,52 +506,61 @@
         console.error('Failed to load embeddings routes:', err);
       });
 
-=======
-    import('./src/api/routes/deepseek-chat.routes.js').then((chatModule) => {
-      const chatRouter = chatModule.createDeepSeekChatRoutes;
-      if (typeof chatRouter === 'function') {
-        this.app.use('/api/deepseek', chatRouter(this.db, {}));
-      }
-      console.log('✅ DeepSeek chat routes registered');
-    }).catch(err => {
-      console.error('Failed to load DeepSeek chat routes:', err);
-    });
-    
+    import('./src/api/routes/deepseek-chat.routes.js')
+      .then(chatModule => {
+        const chatRouter = chatModule.createDeepSeekChatRoutes;
+        if (typeof chatRouter === 'function') {
+          this.app.use('/api/deepseek', chatRouter(this.db, {}));
+        }
+        console.log('✅ DeepSeek chat routes registered');
+      })
+      .catch(err => {
+        console.error('Failed to load DeepSeek chat routes:', err);
+      });
+
     // Import and register Ollama DeepSeek routes
-    import('./api/ollama-deepseek-routes.js').then(async (ollamaModule) => {
-      try {
-        // Initialize Ollama services
-        if (typeof ollamaModule.initializeOllamaServices === 'function') {
-          await ollamaModule.initializeOllamaServices();
-        }
-        
-        // Mount the routes
-        this.app.use('/api/ollama', ollamaModule.default);
-        console.log('✅ Ollama DeepSeek routes registered (Bidirectional streaming enabled)');
-      } catch (error) {
-        console.warn('⚠️ Ollama initialization failed:', error.message);
-        console.warn('   Ollama routes will be available but may not function without Ollama service');
-        // Still mount routes so health checks work
-        this.app.use('/api/ollama', ollamaModule.default);
-      }
-    }).catch(err => {
-      console.error('Failed to load Ollama routes:', err);
-    });
-    
+    import('./api/ollama-deepseek-routes.js')
+      .then(async ollamaModule => {
+        try {
+          // Initialize Ollama services
+          if (typeof ollamaModule.initializeOllamaServices === 'function') {
+            await ollamaModule.initializeOllamaServices();
+          }
+
+          // Mount the routes
+          this.app.use('/api/ollama', ollamaModule.default);
+          console.log('✅ Ollama DeepSeek routes registered (Bidirectional streaming enabled)');
+        } catch (error) {
+          console.warn('⚠️ Ollama initialization failed:', error.message);
+          console.warn(
+            '   Ollama routes will be available but may not function without Ollama service'
+          );
+          // Still mount routes so health checks work
+          this.app.use('/api/ollama', ollamaModule.default);
+        }
+      })
+      .catch(err => {
+        console.error('Failed to load Ollama routes:', err);
+      });
+
     // Import and register Conversation History routes
-    import('./api/conversation-history-routes.js').then((historyModule) => {
-      const historyRouter = historyModule.default || historyModule.createConversationHistoryRoutes;
-      if (typeof historyRouter === 'function') {
-        this.app.use('/api/conversations', historyRouter(this.db));
-      } else {
-        this.app.use('/api/conversations', historyRouter);
-      }
-      console.log('✅ Conversation History routes registered (Knowledge graph & learning enabled)');
-    }).catch(err => {
-      console.error('Failed to load conversation history routes:', err);
-    });
-    
->>>>>>> bda63ea6
+    import('./api/conversation-history-routes.js')
+      .then(historyModule => {
+        const historyRouter =
+          historyModule.default || historyModule.createConversationHistoryRoutes;
+        if (typeof historyRouter === 'function') {
+          this.app.use('/api/conversations', historyRouter(this.db));
+        } else {
+          this.app.use('/api/conversations', historyRouter);
+        }
+        console.log(
+          '✅ Conversation History routes registered (Knowledge graph & learning enabled)'
+        );
+      })
+      .catch(err => {
+        console.error('Failed to load conversation history routes:', err);
+      });
+
     // Import and register Workflow Wizard routes
     import('./api/workflow-wizard-routes.js')
       .then(wizardModule => {
