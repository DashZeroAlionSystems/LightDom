--- conflicted
+++ resolved
@@ -894,13 +894,12 @@
       .catch(err => {
         console.error('Failed to load neural network dashboard routes:', err);
       });
-<<<<<<< HEAD
-=======
 
     // Import and register Pretrained Model Training routes
     import('./api/pretrained-model-training-routes.js')
       .then(pretrainedModule => {
-        const pretrainedRouter = pretrainedModule.default || pretrainedModule.createPretrainedModelRoutes;
+        const pretrainedRouter =
+          pretrainedModule.default || pretrainedModule.createPretrainedModelRoutes;
         if (typeof pretrainedRouter === 'function') {
           this.app.use('/api', pretrainedRouter(this.pool));
         } else {
@@ -928,7 +927,6 @@
         console.warn('⚠️ Failed to load linked schema workflow routes:', err.message);
       });
 
->>>>>>> fac43f88
     // Import and register Data Stream routes
     import('./api/data-stream-routes.js')
       .then(streamModule => {
