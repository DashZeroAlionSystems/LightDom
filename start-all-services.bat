@echo off
setlocal ENABLEDELAYEDEXPANSION

set "DEV_CRAWLER_STUB=false"

if not defined OLLAMA_HOST (
  set "OLLAMA_HOST=127.0.0.1:11434"
)

for /f "tokens=*" %%I in ("%OLLAMA_HOST%") do set "OLLAMA_HOST=%%~I"

if /I not "%OLLAMA_HOST:~0,7%"=="http://" if /I not "%OLLAMA_HOST:~0,8%"=="https://" (
  set "OLLAMA_HOST=http://%OLLAMA_HOST%"
)

if "%OLLAMA_HOST:~-1%"=="/" set "OLLAMA_HOST=%OLLAMA_HOST:~0,-1%"

set "DEEPSEEK_API_URL=%OLLAMA_HOST%"
set "DEEPSEEK_MODEL=deepseek-r1:latest"
set "DEEPSEEK_ALLOW_ANON=true"
set "DEEPSEEK_HEALTH_URL=http://localhost:4100/health"
set "OLLAMA_HEALTH_URL=%OLLAMA_HOST%/api/version"
echo 🚀 Starting LightDom Complete System (Windows)...

REM Kill any existing processes
echo 🧹 Cleaning up existing processes...
taskkill /F /IM node.exe /T >nul 2>&1
taskkill /F /IM electron.exe /T >nul 2>&1
taskkill /F /IM ollama.exe /T >nul 2>&1

REM Wait a moment
timeout /t 2 /nobreak >nul

<<<<<<< HEAD
REM Ensure Ollama serve daemon is running for local DeepSeek inference
call :startOllama
=======
REM Start Ollama serve daemon
echo 🦾 Starting Ollama serve daemon...
where ollama >nul 2>&1
if !errorlevel! == 0 (
  start "Ollama" cmd /k "ollama serve"
  echo ✅ Ollama service starting...
  timeout /t 3 /nobreak >nul
  
  REM Pull deepseek model if not present
  echo 📥 Ensuring deepseek-r1:latest model is available...
  ollama pull deepseek-r1:latest >nul 2>&1
  if !errorlevel! == 0 (
    echo ✅ DeepSeek model ready
  ) else (
    echo ⚠️  Could not pull DeepSeek model automatically. Pull manually with: ollama pull deepseek-r1:latest
  )
) else (
  echo ⚠️  Ollama not found. Install from https://ollama.com
  echo    Continuing without Ollama integration...
)
>>>>>>> bda63ea6

REM Start API Server
echo 📡 Starting API Server...
start "API Server" cmd /k "cd /d %~dp0 && node simple-api-server.js"

REM Wait for API to start
call :waitForHttp "API Server" "http://localhost:3001/api/health" 30 || goto :cleanup

call :applySchemas

<<<<<<< HEAD
REM Start DeepSeek orchestration service (local)
echo 🧠 Starting DeepSeek orchestration service...
start "DeepSeek Service" cmd /k "cd /d %~dp0 && npm run start:deepseek"
call :waitForHttp "DeepSeek Service" "%DEEPSEEK_HEALTH_URL%" 40 || goto :cleanup
=======
REM Check Ollama health if it was started
where ollama >nul 2>&1
if !errorlevel! == 0 (
  call :waitForHttp "Ollama" "http://localhost:11434/api/tags" 10
  if !errorlevel! == 0 (
    echo ✅ Ollama service is ready
  ) else (
    echo ⚠️  Ollama may not be fully ready yet
  )
)
>>>>>>> bda63ea6

REM Start Frontend
echo 🌐 Starting Frontend...
start "Frontend" cmd /k "cd /d %~dp0 && npm run dev"

REM Wait for frontend to start
timeout /t 5 /nobreak >nul

call :ensureElectron

REM Start Electron
echo 🖥️  Starting Electron...
set NODE_ENV=development
start "Electron" cmd /k "cd /d %~dp0 && call %ELECTRON_LAUNCH_CMD% . --dev"

echo ✅ All services started!
echo 🌐 Frontend: Check the Frontend window for the URL
echo 🔌 API: http://localhost:3001
echo 🦾 Ollama: http://localhost:11434 (if installed)
echo 🖥️  Electron: Desktop app should open
echo.
echo Press any key to exit this window...
pause >nul
goto :EOF

:applySchemas
echo 🗄️  Applying database schemas...
powershell -NoLogo -NoProfile -Command "try { Invoke-WebRequest -UseBasicParsing -TimeoutSec 60 -Method Post -Uri 'http://localhost:3001/api/db/apply-schemas' > $null; exit 0 } catch { exit 1 }" >nul 2>&1
if !errorlevel! == 0 (
  echo ✅ Database schemas applied ^(idempotent^).
  exit /b 0
)
echo ⚠️  Unable to apply database schemas automatically. Check API logs for details.
exit /b 0

:cleanup
echo ❌ Startup sequence aborted due to previous errors.
goto :EOF

:ensureElectron
if defined ELECTRON_LAUNCH_CMD exit /b 0
if exist "%~dp0pnpm-lock.yaml" (
  pnpm exec electron --version >nul 2>&1
  if !errorlevel! == 0 (
    echo ✅ Using pnpm-managed Electron CLI.
    set "ELECTRON_LAUNCH_CMD=pnpm exec electron"
    exit /b 0
  )
)

set "ELECTRON_LAUNCH_CMD=electron"
where electron >nul 2>&1
if !errorlevel! == 0 (
  echo ✅ Global Electron CLI detected.
  exit /b 0
)

if exist "%~dp0node_modules\.bin\electron.cmd" (
  echo ✅ Local Electron CLI detected.
  set "ELECTRON_LAUNCH_CMD=npx electron"
  exit /b 0
)

echo ⚠️  Electron CLI not found. Attempting local install...
pushd "%~dp0" >nul
call npm install electron --no-save >nul 2>&1
popd >nul

if exist "%~dp0node_modules\.bin\electron.cmd" (
  echo ✅ Electron installed locally.
  set "ELECTRON_LAUNCH_CMD=npx electron"
  exit /b 0
)

echo ❌ Electron CLI could not be installed automatically. Falling back to npx electron.
set "ELECTRON_LAUNCH_CMD=npx electron"
exit /b 0

:startOllama
echo 🤖 Ensuring Ollama daemon is running...
where ollama >nul 2>&1
if errorlevel 1 (
  echo ⚠️  Ollama CLI not found on PATH. Install Ollama to enable local DeepSeek chat.
  exit /b 0
)

powershell -NoLogo -NoProfile -Command "try { Invoke-WebRequest -UseBasicParsing -TimeoutSec 5 -Uri '%OLLAMA_HEALTH_URL%' > $null; exit 0 } catch { exit 1 }" >nul 2>&1
if not errorlevel 1 (
  echo ✅ Ollama daemon already running.
  call :ensureOllamaModel "%DEEPSEEK_MODEL%"
  exit /b 0
)

echo 🚀 Starting Ollama serve daemon...
start "Ollama Daemon" cmd /k "cd /d %~dp0 && ollama serve"

call :waitForHttp "Ollama Daemon" "%OLLAMA_HEALTH_URL%" 40
if errorlevel 1 (
  echo ⚠️  Ollama did not report ready. Local DeepSeek chat will run in mock mode.
  exit /b 0
)

echo ✅ Ollama daemon is ready.
call :ensureOllamaModel "%DEEPSEEK_MODEL%"
exit /b 0

:ensureOllamaModel
set "MODEL_NAME=%~1"
if "%MODEL_NAME%"=="" exit /b 0

echo 📥 Ensuring Ollama model %MODEL_NAME% is available...
ollama list | findstr /C:"%MODEL_NAME%" >nul 2>&1
if errorlevel 1 (
  echo ⏬ Pulling model %MODEL_NAME% ^(this may take a moment^)...
  ollama pull %MODEL_NAME%
  if errorlevel 1 (
    echo ⚠️  Unable to pull model %MODEL_NAME%. Download it manually with "ollama pull %MODEL_NAME%".
  ) else (
    echo ✅ Model %MODEL_NAME% ready.
  )
) else (
  echo ✅ Model %MODEL_NAME% already available locally.
)
exit /b 0

:waitForHttp
set "WAIT_NAME=%~1"
set "WAIT_URL=%~2"
set "WAIT_RETRIES=%~3"
if "%WAIT_RETRIES%"=="" set WAIT_RETRIES=20
echo 🔍 Waiting for %WAIT_NAME% (%WAIT_URL%)...
for /l %%I in (1,1,%WAIT_RETRIES%) do (
  powershell -NoLogo -NoProfile -Command "try { Invoke-WebRequest -UseBasicParsing -TimeoutSec 5 -Uri '%WAIT_URL%' > $null; exit 0 } catch { exit 1 }" >nul 2>&1
  if !errorlevel! == 0 (
    echo ✅ %WAIT_NAME% is reachable.
    exit /b 0
  )
  echo ⏳ Attempt %%I/%WAIT_RETRIES% failed. Retrying in 2 seconds...
  timeout /t 2 /nobreak >nul
)
echo ❌ %WAIT_NAME% did not respond after %WAIT_RETRIES% attempts.
exit /b 1<|MERGE_RESOLUTION|>--- conflicted
+++ resolved
@@ -31,10 +31,8 @@
 REM Wait a moment
 timeout /t 2 /nobreak >nul
 
-<<<<<<< HEAD
 REM Ensure Ollama serve daemon is running for local DeepSeek inference
 call :startOllama
-=======
 REM Start Ollama serve daemon
 echo 🦾 Starting Ollama serve daemon...
 where ollama >nul 2>&1
@@ -55,7 +53,6 @@
   echo ⚠️  Ollama not found. Install from https://ollama.com
   echo    Continuing without Ollama integration...
 )
->>>>>>> bda63ea6
 
 REM Start API Server
 echo 📡 Starting API Server...
@@ -66,12 +63,10 @@
 
 call :applySchemas
 
-<<<<<<< HEAD
 REM Start DeepSeek orchestration service (local)
 echo 🧠 Starting DeepSeek orchestration service...
 start "DeepSeek Service" cmd /k "cd /d %~dp0 && npm run start:deepseek"
 call :waitForHttp "DeepSeek Service" "%DEEPSEEK_HEALTH_URL%" 40 || goto :cleanup
-=======
 REM Check Ollama health if it was started
 where ollama >nul 2>&1
 if !errorlevel! == 0 (
@@ -82,7 +77,6 @@
     echo ⚠️  Ollama may not be fully ready yet
   )
 )
->>>>>>> bda63ea6
 
 REM Start Frontend
 echo 🌐 Starting Frontend...
