--- conflicted
+++ resolved
@@ -12,20 +12,10 @@
   Play, 
   Pause,
   TrendingUp,
-<<<<<<< HEAD
-  Wallet,
-  ArrowLeft,
-  RefreshCw,
-  CheckCircle,
-  AlertCircle
-} from 'lucide-react';
-import axios from 'axios';
-=======
   Zap,
   Settings
 } from 'lucide-react';
 import { Card, Button } from './design-system';
->>>>>>> ff5a5f18
 
 interface SimpleDashboardProps {
   className?: string;
@@ -106,222 +96,6 @@
   };
 
   return (
-<<<<<<< HEAD
-    <>
-      <style>{`
-        @keyframes pulse {
-          0% {
-            opacity: 1;
-          }
-          50% {
-            opacity: 0.5;
-          }
-          100% {
-            opacity: 1;
-          }
-        }
-        
-        @keyframes spin {
-          from {
-            transform: rotate(0deg);
-          }
-          to {
-            transform: rotate(360deg);
-          }
-        }
-        
-        .animate-spin {
-          animation: spin 1s linear infinite;
-        }
-        
-        .stat-card {
-          transition: transform 0.2s ease, box-shadow 0.2s ease;
-        }
-        
-        .stat-card:hover {
-          transform: translateY(-2px);
-          box-shadow: 0 4px 12px rgba(0, 0, 0, 0.3);
-        }
-        
-        /* Discord Theme Inline Styles */
-        .discord-app {
-          display: flex;
-          height: 100vh;
-          background-color: #36393f;
-          color: #ffffff;
-          font-family: 'Segoe UI', Tahoma, Geneva, Verdana, sans-serif;
-        }
-        
-        .discord-header {
-          height: 48px;
-          background-color: #36393f;
-          border-bottom: 1px solid #40444b;
-          display: flex;
-          align-items: center;
-          padding: 0 16px;
-          box-shadow: 0 2px 4px rgba(0, 0, 0, 0.2);
-        }
-        
-        .discord-content {
-          flex: 1;
-          overflow: auto;
-          padding: 16px;
-          background-color: #36393f;
-        }
-        
-        .discord-card {
-          background-color: #2f3136;
-          border-radius: 8px;
-          padding: 16px;
-          border: 1px solid #40444b;
-          margin-bottom: 16px;
-        }
-        
-        .discord-button {
-          display: flex;
-          align-items: center;
-          gap: 8px;
-          padding: 12px 16px;
-          border: none;
-          border-radius: 4px;
-          font-size: 14px;
-          font-weight: 500;
-          cursor: pointer;
-          transition: all 0.2s ease;
-          color: white;
-        }
-        
-        .discord-button-primary {
-          background-color: #5865f2;
-        }
-        
-        .discord-button-primary:hover {
-          background-color: #4752c4;
-        }
-        
-        .discord-button-secondary {
-          background-color: #40444b;
-        }
-        
-        .discord-button-secondary:hover {
-          background-color: #4f545c;
-        }
-      `}</style>
-      
-      <div className="discord-app"
-        style={{ 
-          height: '100vh', 
-          display: 'flex', 
-          flexDirection: 'column',
-          backgroundColor: '#36393f',
-          color: '#ffffff',
-          fontFamily: "'Segoe UI', Tahoma, Geneva, Verdana, sans-serif"
-        }}>
-      {/* Header */}
-      <div className="discord-header" style={{ 
-        height: '48px',
-        backgroundColor: '#36393f',
-        borderBottom: '1px solid #40444b',
-        display: 'flex',
-        alignItems: 'center',
-        padding: '0 16px',
-        boxShadow: '0 2px 4px rgba(0, 0, 0, 0.2)'
-      }}>
-        <button
-          onClick={() => window.history.back()}
-          style={{
-            display: 'flex',
-            alignItems: 'center',
-            gap: '4px',
-            padding: '6px 12px',
-            marginRight: '16px',
-            background: 'none',
-            border: '1px solid #40444b',
-            borderRadius: '4px',
-            color: '#b9bbbe',
-            cursor: 'pointer',
-            transition: 'all 0.2s ease',
-            fontSize: '14px'
-          }}
-          onMouseEnter={(e) => {
-            e.currentTarget.style.backgroundColor = '#40444b';
-            e.currentTarget.style.color = '#ffffff';
-          }}
-          onMouseLeave={(e) => {
-            e.currentTarget.style.backgroundColor = 'transparent';
-            e.currentTarget.style.color = '#b9bbbe';
-          }}
-        >
-          <ArrowLeft size={16} />
-          Back
-        </button>
-        
-        <h1 style={{ 
-          fontSize: '16px',
-          fontWeight: '600',
-          color: '#ffffff',
-          margin: 0
-        }}>
-          LightDom Space-Bridge Platform
-        </h1>
-        
-        <div style={{ marginLeft: 'auto', display: 'flex', alignItems: 'center', gap: '16px' }}>
-          <button
-            onClick={fetchRealData}
-            disabled={isLoading}
-            style={{
-              display: 'flex',
-              alignItems: 'center',
-              gap: '4px',
-              padding: '6px 12px',
-              background: 'none',
-              border: '1px solid #40444b',
-              borderRadius: '4px',
-              color: '#b9bbbe',
-              cursor: isLoading ? 'not-allowed' : 'pointer',
-              transition: 'all 0.2s ease',
-              fontSize: '14px',
-              opacity: isLoading ? 0.6 : 1
-            }}
-            onMouseEnter={(e) => {
-              if (!isLoading) {
-                e.currentTarget.style.backgroundColor = '#40444b';
-                e.currentTarget.style.color = '#ffffff';
-              }
-            }}
-            onMouseLeave={(e) => {
-              e.currentTarget.style.backgroundColor = 'transparent';
-              e.currentTarget.style.color = '#b9bbbe';
-            }}
-          >
-            <RefreshCw size={16} className={isLoading ? 'animate-spin' : ''} />
-            Refresh
-          </button>
-          
-          <div style={{ display: 'flex', alignItems: 'center', gap: '8px' }}>
-            {apiStatus === 'checking' ? (
-              <>
-                <div style={{ 
-                  width: '8px', 
-                  height: '8px', 
-                  borderRadius: '50%', 
-                  backgroundColor: '#faa61a',
-                  animation: 'pulse 1.5s ease-in-out infinite'
-                }} />
-                <span style={{ fontSize: '12px', color: '#b9bbbe' }}>Checking...</span>
-              </>
-            ) : apiStatus === 'online' ? (
-              <>
-                <CheckCircle size={16} style={{ color: '#3ba55c' }} />
-                <span style={{ fontSize: '12px', color: '#3ba55c' }}>API Online</span>
-              </>
-            ) : (
-              <>
-                <AlertCircle size={16} style={{ color: '#ed4245' }} />
-                <span style={{ fontSize: '12px', color: '#ed4245' }}>API Offline</span>
-              </>
-            )}
-=======
     <div className={`min-h-screen bg-background-primary ${className}`}>
       {/* Header */}
       <header className="sticky top-0 z-50 bg-background-secondary border-b border-border backdrop-blur-sm">
@@ -345,7 +119,6 @@
                 <Settings className="w-5 h-5" />
               </Button>
             </div>
->>>>>>> ff5a5f18
           </div>
         </div>
       </header>
@@ -353,27 +126,6 @@
       {/* Main Content */}
       <main className="max-w-7xl mx-auto px-4 sm:px-6 lg:px-8 py-8">
         {/* Stats Grid */}
-<<<<<<< HEAD
-        <div style={{ 
-          display: 'grid',
-          gridTemplateColumns: 'repeat(auto-fit, minmax(250px, 1fr))',
-          gap: '16px',
-          marginBottom: '24px'
-        }}>
-          <div className="discord-card stat-card">
-            <div style={{ display: 'flex', alignItems: 'center', gap: '8px', marginBottom: '8px' }}>
-              <Activity size={20} style={{ color: '#5865f2' }} />
-              <span style={{ fontSize: '12px', color: '#b9bbbe', textTransform: 'uppercase', letterSpacing: '0.5px' }}>
-                Active Optimizations
-              </span>
-            </div>
-            <div style={{ fontSize: '24px', fontWeight: '700', color: '#5865f2', margin: 0 }}>
-              {isLoading ? (
-                <span style={{ opacity: 0.5 }}>...</span>
-              ) : (
-                stats.optimizations.toLocaleString()
-              )}
-=======
         <div className="grid grid-cols-1 md:grid-cols-2 lg:grid-cols-4 gap-6 mb-8">
           <Card variant="gradient" padding="md">
             <div className="flex items-center gap-3 mb-3">
@@ -386,25 +138,9 @@
             </div>
             <div className="text-3xl font-bold text-accent-blue">
               {stats.optimizations}
->>>>>>> ff5a5f18
-            </div>
-          </Card>
-
-<<<<<<< HEAD
-          <div className="discord-card stat-card">
-            <div style={{ display: 'flex', alignItems: 'center', gap: '8px', marginBottom: '8px' }}>
-              <HardDrive size={20} style={{ color: '#3ba55c' }} />
-              <span style={{ fontSize: '12px', color: '#b9bbbe', textTransform: 'uppercase', letterSpacing: '0.5px' }}>
-                Space Saved
-              </span>
-            </div>
-            <div style={{ fontSize: '24px', fontWeight: '700', color: '#3ba55c', margin: 0 }}>
-              {isLoading ? (
-                <span style={{ opacity: 0.5 }}>...</span>
-              ) : (
-                formatBytes(stats.spaceSaved)
-              )}
-=======
+            </div>
+          </Card>
+
           <Card variant="gradient" padding="md">
             <div className="flex items-center gap-3 mb-3">
               <div className="p-2 rounded-lg bg-semantic-success bg-opacity-20">
@@ -416,25 +152,9 @@
             </div>
             <div className="text-3xl font-bold text-semantic-success">
               {formatBytes(stats.spaceSaved)}
->>>>>>> ff5a5f18
-            </div>
-          </Card>
-
-<<<<<<< HEAD
-          <div className="discord-card stat-card">
-            <div style={{ display: 'flex', alignItems: 'center', gap: '8px', marginBottom: '8px' }}>
-              <Coins size={20} style={{ color: '#faa81a' }} />
-              <span style={{ fontSize: '12px', color: '#b9bbbe', textTransform: 'uppercase', letterSpacing: '0.5px' }}>
-                Tokens Earned
-              </span>
-            </div>
-            <div style={{ fontSize: '24px', fontWeight: '700', color: '#faa61a', margin: 0 }}>
-              {isLoading ? (
-                <span style={{ opacity: 0.5 }}>...</span>
-              ) : (
-                `${stats.tokensEarned.toLocaleString()} LDOM`
-              )}
-=======
+            </div>
+          </Card>
+
           <Card variant="gradient" padding="md">
             <div className="flex items-center gap-3 mb-3">
               <div className="p-2 rounded-lg bg-semantic-warning bg-opacity-20">
@@ -446,71 +166,9 @@
             </div>
             <div className="text-3xl font-bold text-semantic-warning">
               {stats.tokensEarned.toLocaleString()}
->>>>>>> ff5a5f18
-            </div>
-          </Card>
-
-<<<<<<< HEAD
-          <div className="discord-card stat-card">
-            <div style={{ display: 'flex', alignItems: 'center', gap: '8px', marginBottom: '8px' }}>
-              <Award size={20} style={{ color: '#00b0f4' }} />
-              <span style={{ fontSize: '12px', color: '#b9bbbe', textTransform: 'uppercase', letterSpacing: '0.5px' }}>
-                Rank
-              </span>
-            </div>
-            <div style={{ fontSize: '24px', fontWeight: '700', color: '#00b0f4', margin: 0 }}>
-              {isLoading ? (
-                <span style={{ opacity: 0.5 }}>...</span>
-              ) : (
-                stats.rank > 0 ? `#${stats.rank}` : 'Unranked'
-              )}
-            </div>
-          </div>
-        </div>
-
-        {/* Bridge Stats */}
-        <div className="discord-card">
-          <h3 style={{ 
-            fontSize: '16px',
-            fontWeight: '600',
-            color: '#ffffff',
-            margin: '0 0 16px 0',
-            display: 'flex',
-            alignItems: 'center',
-            gap: '8px'
-          }}>
-            <Map size={20} />
-            Bridge Network Status
-          </h3>
-          <div style={{ 
-            display: 'grid',
-            gridTemplateColumns: 'repeat(auto-fit, minmax(200px, 1fr))',
-            gap: '16px'
-          }}>
-            <div>
-              <div style={{ fontSize: '12px', color: '#b9bbbe', marginBottom: '4px' }}>Active Bridges</div>
-              <div style={{ fontSize: '20px', fontWeight: '600', color: '#3ba55c' }}>
-                {isLoading ? '...' : stats.activeBridges}
-              </div>
-            </div>
-            <div>
-              <div style={{ fontSize: '12px', color: '#b9bbbe', marginBottom: '4px' }}>Total Space</div>
-              <div style={{ fontSize: '20px', fontWeight: '600', color: '#5865f2' }}>
-                {isLoading ? '...' : formatBytes(stats.totalSpace)}
-              </div>
-            </div>
-            <div>
-              <div style={{ fontSize: '12px', color: '#b9bbbe', marginBottom: '4px' }}>Space Used</div>
-              <div style={{ fontSize: '20px', fontWeight: '600', color: '#faa61a' }}>
-                {isLoading ? '...' : formatBytes(stats.usedSpace)}
-              </div>
-            </div>
-            <div>
-              <div style={{ fontSize: '12px', color: '#b9bbbe', marginBottom: '4px' }}>Utilization</div>
-              <div style={{ fontSize: '20px', fontWeight: '600', color: '#00b0f4' }}>
-                {isLoading ? '...' : stats.totalSpace > 0 ? `${Math.round((stats.usedSpace / stats.totalSpace) * 100)}%` : '0%'}
-              </div>
-=======
+            </div>
+          </Card>
+
           <Card variant="gradient" padding="md">
             <div className="flex items-center gap-3 mb-3">
               <div className="p-2 rounded-lg bg-accent-purple bg-opacity-20">
@@ -522,24 +180,13 @@
             </div>
             <div className="text-3xl font-bold text-accent-purple">
               #{stats.rank}
->>>>>>> ff5a5f18
             </div>
           </Card>
         </div>
 
         {/* Control Panel */}
-<<<<<<< HEAD
-        <div className="discord-card">
-          <h3 style={{ 
-            fontSize: '16px',
-            fontWeight: '600',
-            color: '#ffffff',
-            margin: '0 0 16px 0'
-          }}>
-=======
         <Card variant="default" padding="lg" className="mb-8">
           <h3 className="text-lg font-semibold text-text-primary mb-4">
->>>>>>> ff5a5f18
             Crawler Control
           </h3>
           <div className="flex gap-3">
@@ -559,18 +206,8 @@
         </Card>
 
         {/* Quick Actions */}
-<<<<<<< HEAD
-        <div className="discord-card">
-          <h3 style={{ 
-            fontSize: '16px',
-            fontWeight: '600',
-            color: '#ffffff',
-            margin: '0 0 16px 0'
-          }}>
-=======
         <Card variant="default" padding="lg">
           <h3 className="text-lg font-semibold text-text-primary mb-4">
->>>>>>> ff5a5f18
             Quick Actions
           </h3>
           <div className="grid grid-cols-1 md:grid-cols-2 lg:grid-cols-3 gap-4">
@@ -608,7 +245,6 @@
         </Card>
       </main>
     </div>
-    </>
   );
 };
 
