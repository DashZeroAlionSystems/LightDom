--- conflicted
+++ resolved
@@ -40,12 +40,8 @@
 import { useAuth } from '../../hooks/useAuth';
 import { useWebsites } from '../../hooks/useWebsites';
 import { useAnalytics } from '../../hooks/useAnalytics';
-<<<<<<< HEAD
-import SettingsOverview from '../admin/SettingsOverview';
-=======
 import { useNotifications } from '../../hooks/useNotifications';
 import { useCrawler } from '../../hooks/useCrawler';
->>>>>>> 8600df9d
 import './DashboardOverview.css';
 
 const { Title, Text, Paragraph } = Typography;
