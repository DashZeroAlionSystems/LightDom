import React from 'react';
import { BrowserRouter as Router, Routes, Route, Navigate } from 'react-router-dom';
import { ConfigProvider, theme, Spin, Typography } from 'antd';
import { AuthProvider, useAuth } from './hooks/useAuth';
import { BlockchainProvider } from './hooks/useBlockchain';
import DashboardLayout from './components/ui/dashboard/DashboardLayout';
import DashboardOverview from './components/ui/dashboard/DashboardOverview';
import OptimizationDashboard from './components/ui/dashboard/OptimizationDashboard';
import WalletDashboard from './components/ui/dashboard/WalletDashboard';
import AnalyticsDashboard from './components/ui/dashboard/AnalyticsDashboard';
import WebsitesManagementPage from './components/ui/dashboard/WebsitesManagementPage';
import HistoryPage from './components/ui/dashboard/HistoryPage';
import AchievementsPage from './components/ui/dashboard/AchievementsPage';
import BlockchainDashboard from './components/ui/BlockchainDashboard';
import SpaceMiningDashboard from './components/ui/SpaceMiningDashboard';
import MetaverseMiningDashboard from './components/ui/MetaverseMiningDashboard';
import MetaverseMarketplace from './components/ui/MetaverseMarketplace';
import MetaverseMiningRewards from './components/ui/MetaverseMiningRewards';
import WorkflowSimulationDashboard from './components/ui/WorkflowSimulationDashboard';
import TestingDashboard from './components/ui/TestingDashboard';
import AdvancedNodeDashboard from './components/ui/AdvancedNodeDashboard';
import BlockchainModelStorageDashboard from './components/ui/BlockchainModelStorageDashboard';
import SpaceOptimizationDashboard from './components/ui/SpaceOptimizationDashboard';
import { SEOOptimizationDashboard } from './components/SEOOptimizationDashboard';
import { SEOModelMarketplace } from './components/SEOModelMarketplace';
import ClientZone from './components/ui/ClientZone';
import LoginPage from './components/auth/LoginPage';
import RegisterPage from './components/auth/RegisterPage';
import PaymentPage from './components/payment/PaymentPage';
import { FileUploadSettings } from './components/FileUploadSettings';
import AdminDashboard from './components/admin/AdminDashboard';
import AdminAnalyticsDashboard from './components/ui/AdminAnalyticsDashboard';
import LoginPage from './components/ui/auth/LoginPage';
import RegisterPage from './components/ui/auth/RegisterPage';
import ForgotPasswordPage from './components/ui/auth/ForgotPasswordPage';
import ResetPasswordPage from './components/ui/auth/ResetPasswordPage';
import PaymentPage from './components/ui/payment/PaymentPage';
import { FileUploadSettings } from './components/ui/FileUploadSettings';
import AdminDashboard from './components/ui/admin/AdminDashboard';
import './App.css';

// Initialize persistence system
import './scripts/InitializePersistence';

// Protected Route Component
const ProtectedRoute: React.FC<{ children: React.ReactNode }> = ({ children }) => {
  const { isAuthenticated, loading } = useAuth();

  if (loading) {
    return (
      <div style={{ 
        display: 'flex', 
        flexDirection: 'column', 
        alignItems: 'center', 
        justifyContent: 'center', 
        height: '100vh',
        background: 'linear-gradient(135deg, #667eea 0%, #764ba2 100%)'
      }}>
        <Spin size="large" />
        <Typography.Text style={{ color: 'white', marginTop: 16, fontSize: 16 }}>
          Loading LightDom Platform...
        </Typography.Text>
      </div>
    );
  }

  return isAuthenticated ? <>{children}</> : <Navigate to="/login" />;
};

// Main App Component
const AppContent: React.FC = () => {
  const { isAuthenticated } = useAuth();

  return (
    <Router>
      <Routes>
        {/* Public Routes */}
        <Route path="/login" element={<LoginPage />} />
        <Route path="/register" element={<RegisterPage />} />
        <Route path="/forgot-password" element={<ForgotPasswordPage />} />
        <Route path="/reset-password" element={<ResetPasswordPage />} />
        <Route path="/payment" element={<PaymentPage />} />
        
        {/* Admin Routes */}
        <Route
          path="/admin"
          element={
            <ProtectedRoute>
              <AdminDashboard />
            </ProtectedRoute>
          }
        />
        <Route
          path="/admin/analytics"
          element={
            <ProtectedRoute>
              <AdminAnalyticsDashboard />
            </ProtectedRoute>
          }
        />
        {/* Admin Routes - Now integrated into dashboard layout */}
        
        {/* Protected Routes */}
        <Route
          path="/dashboard"
          element={
            <ProtectedRoute>
              <DashboardLayout />
            </ProtectedRoute>
          }
        >
          <Route index element={<DashboardOverview />} />
          <Route path="optimization" element={<OptimizationDashboard />} />
          <Route path="wallet" element={<WalletDashboard />} />
          <Route path="blockchain" element={<BlockchainDashboard />} />
          <Route path="space-mining" element={<SpaceMiningDashboard />} />
          <Route path="metaverse-mining" element={<MetaverseMiningDashboard />} />
          <Route path="metaverse-marketplace" element={<MetaverseMarketplace />} />
          <Route path="metaverse-mining-rewards" element={<MetaverseMiningRewards />} />
          <Route path="workflow-simulation" element={<WorkflowSimulationDashboard />} />
          <Route path="testing" element={<TestingDashboard />} />
          <Route path="advanced-nodes" element={<AdvancedNodeDashboard />} />
          <Route path="blockchain-models" element={<BlockchainModelStorageDashboard />} />
          <Route path="space-optimization" element={<SpaceOptimizationDashboard />} />
          <Route path="seo-optimization" element={<SEOOptimizationDashboard />} />
          <Route path="seo-datamining" element={<SEODataMiningDashboard />} />
          <Route path="seo-marketplace" element={<SEOModelMarketplace />} />
<<<<<<< HEAD
          <Route path="client-zone" element={<ClientZone />} />
          <Route path="analytics" element={<div>Analytics Coming Soon</div>} />
          <Route path="websites" element={<div>Websites Coming Soon</div>} />
          <Route path="history" element={<div>History Coming Soon</div>} />
          <Route path="achievements" element={<div>Achievements Coming Soon</div>} />
=======
          <Route path="analytics" element={<AnalyticsDashboard />} />
          <Route path="websites" element={<WebsitesManagementPage />} />
          <Route path="history" element={<HistoryPage />} />
          <Route path="achievements" element={<AchievementsPage />} />
>>>>>>> 478ca0da
          <Route path="settings" element={<FileUploadSettings />} />
          <Route path="admin" element={<AdminDashboard />} />
          <Route path="admin/users" element={<UserManagement />} />
          <Route path="admin/monitoring" element={<SystemMonitoring />} />
          <Route path="admin/logs" element={<SystemLogs />} />
          <Route path="admin/billing" element={<BillingManagement />} />
        </Route>
        
        {/* Default Redirect */}
        <Route
          path="/"
          element={
            isAuthenticated ? (
              <Navigate to="/dashboard" />
            ) : (
              <Navigate to="/login" />
            )
          }
        />
        
        {/* Catch All */}
        <Route path="*" element={<Navigate to="/" />} />
      </Routes>
    </Router>
  );
};

const App: React.FC = () => {
  return (
    <ConfigProvider
      theme={{
        algorithm: theme.defaultAlgorithm,
        token: {
          colorPrimary: '#1890ff',
          borderRadius: 8,
          fontFamily: '-apple-system, BlinkMacSystemFont, "Segoe UI", Roboto, "Helvetica Neue", Arial, sans-serif',
        },
        components: {
          Layout: {
            headerBg: '#fff',
            siderBg: '#001529',
          },
          Card: {
            borderRadius: 12,
            boxShadow: '0 2px 8px rgba(0, 0, 0, 0.06)',
          },
          Button: {
            borderRadius: 8,
          },
          Input: {
            borderRadius: 8,
          },
          Select: {
            borderRadius: 8,
          },
        },
      }}
    >
      <AuthProvider>
        <BlockchainProvider>
          <AppContent />
        </BlockchainProvider>
      </AuthProvider>
    </ConfigProvider>
  );
};

export default App;<|MERGE_RESOLUTION|>--- conflicted
+++ resolved
@@ -125,18 +125,10 @@
           <Route path="seo-optimization" element={<SEOOptimizationDashboard />} />
           <Route path="seo-datamining" element={<SEODataMiningDashboard />} />
           <Route path="seo-marketplace" element={<SEOModelMarketplace />} />
-<<<<<<< HEAD
-          <Route path="client-zone" element={<ClientZone />} />
-          <Route path="analytics" element={<div>Analytics Coming Soon</div>} />
-          <Route path="websites" element={<div>Websites Coming Soon</div>} />
-          <Route path="history" element={<div>History Coming Soon</div>} />
-          <Route path="achievements" element={<div>Achievements Coming Soon</div>} />
-=======
           <Route path="analytics" element={<AnalyticsDashboard />} />
           <Route path="websites" element={<WebsitesManagementPage />} />
           <Route path="history" element={<HistoryPage />} />
           <Route path="achievements" element={<AchievementsPage />} />
->>>>>>> 478ca0da
           <Route path="settings" element={<FileUploadSettings />} />
           <Route path="admin" element={<AdminDashboard />} />
           <Route path="admin/users" element={<UserManagement />} />
