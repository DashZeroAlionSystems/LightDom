--- conflicted
+++ resolved
@@ -53,11 +53,7 @@
 import DesignToolsNavigation from './components/DesignToolsNavigation';
 import SchemaLinkingDashboard from './components/SchemaLinkingDashboard';
 import WorkflowCreationDashboard from './components/WorkflowCreationDashboard';
-<<<<<<< HEAD
-import ComponentSchemaToolDashboard from './components/ComponentSchemaToolDashboard';
-=======
 import ChromeLayers3DDashboard from './components/ChromeLayers3DDashboard';
->>>>>>> 8cdbf1cc
 import './App.css';
 import './styles/design-system.css';
 import './styles/modern-frontpage.css';
@@ -131,11 +127,7 @@
           <Route path="design-tools" element={<DesignToolsNavigation />} />
           <Route path="schema-linking" element={<SchemaLinkingDashboard />} />
           <Route path="workflow-creation" element={<WorkflowCreationDashboard />} />
-<<<<<<< HEAD
-          <Route path="component-schema" element={<ComponentSchemaToolDashboard />} />
-=======
           <Route path="chrome-layers" element={<ChromeLayers3DDashboard />} />
->>>>>>> 8cdbf1cc
         </Route>
         
         {/* Protected Routes */}
