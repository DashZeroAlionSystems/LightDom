--- conflicted
+++ resolved
@@ -23,14 +23,12 @@
 import SpaceOptimizationDashboard from './components/ui/SpaceOptimizationDashboard';
 import { SEOOptimizationDashboard } from './components/SEOOptimizationDashboard';
 import { SEOModelMarketplace } from './components/SEOModelMarketplace';
-<<<<<<< HEAD
 import LoginPage from './components/auth/LoginPage';
 import RegisterPage from './components/auth/RegisterPage';
 import PaymentPage from './components/payment/PaymentPage';
 import { FileUploadSettings } from './components/FileUploadSettings';
 import AdminDashboard from './components/admin/AdminDashboard';
 import AdminAnalyticsDashboard from './components/ui/AdminAnalyticsDashboard';
-=======
 import LoginPage from './components/ui/auth/LoginPage';
 import RegisterPage from './components/ui/auth/RegisterPage';
 import ForgotPasswordPage from './components/ui/auth/ForgotPasswordPage';
@@ -38,7 +36,6 @@
 import PaymentPage from './components/ui/payment/PaymentPage';
 import { FileUploadSettings } from './components/ui/FileUploadSettings';
 import AdminDashboard from './components/ui/admin/AdminDashboard';
->>>>>>> 44ccea4d
 import './App.css';
 
 // Initialize persistence system
@@ -83,7 +80,6 @@
         <Route path="/reset-password" element={<ResetPasswordPage />} />
         <Route path="/payment" element={<PaymentPage />} />
         
-<<<<<<< HEAD
         {/* Admin Routes */}
         <Route
           path="/admin"
@@ -101,9 +97,7 @@
             </ProtectedRoute>
           }
         />
-=======
         {/* Admin Routes - Now integrated into dashboard layout */}
->>>>>>> 44ccea4d
         
         {/* Protected Routes */}
         <Route
