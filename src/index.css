--- conflicted
+++ resolved
@@ -1,11 +1,6 @@
 /* Import Design System Foundations */
 @import './discord-theme.css';
 
-<<<<<<< HEAD
-/* Import LightDom Design System */
-@import './styles/design-tokens.css';
-@import './styles/component-system.css';
-=======
 /* Exodus-Inspired Design System */
 :root {
   /* Colors */
@@ -206,7 +201,6 @@
     font-size: 18px;
   }
 }
->>>>>>> ff5a5f18
 
 /* Keep Tailwind for utility classes */
 @tailwind base;
