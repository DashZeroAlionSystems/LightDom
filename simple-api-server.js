// Simple API Server for LightDom
import express from 'express';
import cors from 'cors';
import { fileURLToPath } from 'url';
import path from 'path';
import crawler from './enhanced-web-crawler-service.js';
import dotenv from 'dotenv';
dotenv.config();
let databaseIntegration = null;
try {
  const mod = await import('./src/services/DatabaseIntegration.js');
  databaseIntegration = mod.databaseIntegration;
} catch {}

const __filename = fileURLToPath(import.meta.url);
const __dirname = path.dirname(__filename);

const app = express();
const PORT = process.env.PORT || 3001;

// Middleware
app.use(cors());
app.use(express.json());

// Health check endpoint
app.get('/api/health', (req, res) => {
  res.json({ 
    status: 'ok', 
    timestamp: new Date().toISOString(),
    service: 'LightDom API Server'
  });
});

// Database health endpoint (Postgres)
app.get('/api/db/health', async (req, res) => {
  try {
    const { Pool } = await import('pg');
    const pool = new Pool({
      host: process.env.DB_HOST || 'localhost',
      port: Number(process.env.DB_PORT || 5432),
      database: process.env.DB_NAME || 'lightdom',
      user: process.env.DB_USER || 'postgres',
      password: process.env.DB_PASSWORD || 'postgres',
      ssl: process.env.DB_SSL === 'true' ? { rejectUnauthorized: false } : undefined,
      idleTimeoutMillis: 5000
    });
    const { rows } = await pool.query('SELECT 1 as ok');
    await pool.end();
    res.json({ success: true, ok: rows[0].ok === 1 });
  } catch (err) {
    res.status(500).json({ success: false, error: err.message });
  }
});

// Apply database schemas (idempotent)
app.post('/api/db/apply-schemas', async (req, res) => {
  try {
    const fs = await import('fs/promises');
    const { Pool } = await import('pg');
    const pool = new Pool({
      host: process.env.DB_HOST || 'localhost',
      port: Number(process.env.DB_PORT || 5432),
      database: process.env.DB_NAME || 'lightdom',
      user: process.env.DB_USER || 'postgres',
      password: process.env.DB_PASSWORD || 'postgres',
      ssl: process.env.DB_SSL === 'true' ? { rejectUnauthorized: false } : undefined
    });

    const schemaFiles = [
      'database/blockchain_schema.sql',
      'database/optimization_schema.sql',
      'database/bridge_schema.sql',
      'database/billing_schema.sql',
      'database/metaverse_schema.sql',
      'database/unified_metaverse_migration.sql',
      'database/01-blockchain.sql',
      'database/02-optimization.sql',
      'database/03-bridge.sql',
      'database/seo_service_schema.sql',
      'src/seo/database/training-data-migrations.sql'
    ];

    for (const relPath of schemaFiles) {
      try {
        const full = path.join(process.cwd(), relPath);
        const sql = await fs.readFile(full, 'utf8');
        if (sql && sql.trim()) {
          await pool.query(sql);
        }
      } catch (e) {
        // continue on individual file errors to be resilient
        console.warn('Schema apply warning:', relPath, e.message);
      }
    }

    await pool.end();
    res.json({ success: true });
  } catch (err) {
    res.status(500).json({ success: false, error: err.message });
  }
});

// Initialize DB and apply schemas via integration (manual trigger)
app.post('/api/db/migrate', async (req, res) => {
  try {
    if (!databaseIntegration) {
      return res.status(500).json({ success: false, error: 'DatabaseIntegration unavailable' });
    }
    process.env.APPLY_SCHEMAS = 'true';
    await databaseIntegration.initialize();
    res.json({ success: true });
  } catch (err) {
    res.status(500).json({ success: false, error: err.message });
  }
});

// Mock metaverse mining data endpoint
app.get('/api/metaverse/mining-data', (req, res) => {
  const mockData = {
    totalMined: Math.floor(Math.random() * 10000),
    activeMiners: Math.floor(Math.random() * 100),
    tokensEarned: Math.floor(Math.random() * 1000),
    lastUpdate: new Date().toISOString(),
    miningRate: Math.floor(Math.random() * 100),
    efficiency: Math.floor(Math.random() * 100)
  };
  
  res.json(mockData);
});

// Mock blockchain data endpoint
app.get('/api/blockchain/stats', (req, res) => {
  const mockData = {
    totalTransactions: Math.floor(Math.random() * 100000),
    activeContracts: Math.floor(Math.random() * 50),
    gasPrice: Math.floor(Math.random() * 100),
    blockHeight: Math.floor(Math.random() * 1000000),
    networkHash: Math.floor(Math.random() * 1000000000)
  };
  
  res.json(mockData);
});

// Mock optimization data endpoint
app.get('/api/optimization/stats', (req, res) => {
  const mockData = {
    totalOptimizations: Math.floor(Math.random() * 1000),
    spaceSaved: Math.floor(Math.random() * 10000),
    performanceGain: Math.floor(Math.random() * 100),
    lastOptimization: new Date().toISOString()
  };
  
  res.json(mockData);
});

// Metaverse Dashboard API Endpoints

// Metaverse overview stats
app.get('/api/metaverse/stats', async (req, res) => {
  try {
    const { Pool } = await import('pg');
    const pool = new Pool({
      host: process.env.DB_HOST || 'localhost',
      port: Number(process.env.DB_PORT || 5432),
      database: process.env.DB_NAME || 'dom_space_harvester',
      user: process.env.DB_USER || 'postgres',
      password: process.env.DB_PASSWORD || 'postgres',
      ssl: process.env.DB_SSL === 'true' ? { rejectUnauthorized: false } : undefined
    });

    // Get bridge stats
    const bridgeStats = await pool.query(`
      SELECT 
        COUNT(*) as total_bridges,
        COUNT(*) FILTER (WHERE is_operational = true) as active_bridges,
        SUM(space_available) as total_space_available,
        SUM(space_used) as total_space_used,
        AVG(efficiency) as avg_efficiency
      FROM metaverse.space_bridges
    `);

    // Get chat room stats
    const roomStats = await pool.query(`
      SELECT 
        COUNT(*) as total_rooms,
        COUNT(DISTINCT jsonb_array_length(participants)) as active_users,
        SUM(price) as total_revenue
      FROM metaverse.chat_rooms
      WHERE expires_at IS NULL OR expires_at > NOW()
    `);

    // Get message count
    const messageStats = await pool.query(`
      SELECT COUNT(*) as total_messages
      FROM metaverse.bridge_messages
    `);

    const stats = {
      totalBridges: parseInt(bridgeStats.rows[0].total_bridges) || 0,
      activeBridges: parseInt(bridgeStats.rows[0].active_bridges) || 0,
      totalSpaceMined: parseInt(bridgeStats.rows[0].total_space_used) || 0,
      totalSpaceAvailable: parseInt(bridgeStats.rows[0].total_space_available) || 0,
      totalChatRooms: parseInt(roomStats.rows[0].total_rooms) || 0,
      activeUsers: parseInt(roomStats.rows[0].active_users) || 0,
      totalMessages: parseInt(messageStats.rows[0].total_messages) || 0,
      totalRevenue: parseFloat(roomStats.rows[0].total_revenue) || 0,
      averageEfficiency: parseFloat(bridgeStats.rows[0].avg_efficiency) || 0,
      lastUpdate: new Date().toISOString()
    };

    await pool.end();
    res.json(stats);
  } catch (err) {
    console.error('Error fetching metaverse stats:', err);
    res.status(500).json({ error: err.message });
  }
});

// Get space bridges
app.get('/api/metaverse/bridges', async (req, res) => {
  try {
    const { Pool } = await import('pg');
    const pool = new Pool({
      host: process.env.DB_HOST || 'localhost',
      port: Number(process.env.DB_PORT || 5432),
      database: process.env.DB_NAME || 'dom_space_harvester',
      user: process.env.DB_USER || 'postgres',
      password: process.env.DB_PASSWORD || 'postgres',
      ssl: process.env.DB_SSL === 'true' ? { rejectUnauthorized: false } : undefined
    });

    const result = await pool.query(`
      SELECT * FROM metaverse.space_bridges 
      ORDER BY created_at DESC
    `);

    await pool.end();
    res.json(result.rows);
  } catch (err) {
    console.error('Error fetching bridges:', err);
    res.status(500).json({ error: err.message });
  }
});

// Create space bridge
app.post('/api/metaverse/bridges', async (req, res) => {
  try {
    const { Pool } = await import('pg');
    const pool = new Pool({
      host: process.env.DB_HOST || 'localhost',
      port: Number(process.env.DB_PORT || 5432),
      database: process.env.DB_NAME || 'dom_space_harvester',
      user: process.env.DB_USER || 'postgres',
      password: process.env.DB_PASSWORD || 'postgres',
      ssl: process.env.DB_SSL === 'true' ? { rejectUnauthorized: false } : undefined
    });
    const b = req.body || {};
    const result = await pool.query(`
      INSERT INTO metaverse.space_bridges (
        id, bridge_id, source_url, source_site_id, source_chain, target_chain,
        space_available, space_used, efficiency, is_operational, status,
        current_volume, bridge_capacity, metadata
      ) VALUES (
        $1,$2,$3,$4,$5,$6,$7,$8,$9,COALESCE($10,true),COALESCE($11,'active'),$12,$13,COALESCE($14,'{}'::jsonb)
      ) RETURNING *
    `, [b.id, b.bridge_id, b.source_url, b.source_site_id, b.source_chain, b.target_chain, b.space_available, b.space_used || 0, b.efficiency || 0, b.is_operational, b.status, b.current_volume || 0, b.bridge_capacity || b.space_available, b.metadata]);
    await pool.end();
    res.status(201).json(result.rows[0]);
  } catch (err) {
    console.error('Error creating bridge:', err);
    res.status(500).json({ error: err.message });
  }
});

// Update space bridge
app.put('/api/metaverse/bridges/:id', async (req, res) => {
  try {
    const { Pool } = await import('pg');
    const pool = new Pool({
      host: process.env.DB_HOST || 'localhost',
      port: Number(process.env.DB_PORT || 5432),
      database: process.env.DB_NAME || 'dom_space_harvester',
      user: process.env.DB_USER || 'postgres',
      password: process.env.DB_PASSWORD || 'postgres',
      ssl: process.env.DB_SSL === 'true' ? { rejectUnauthorized: false } : undefined
    });
    const b = req.body || {};
    const id = req.params.id;
    const result = await pool.query(`
      UPDATE metaverse.space_bridges SET 
        source_url = COALESCE($2, source_url),
        source_site_id = COALESCE($3, source_site_id),
        source_chain = COALESCE($4, source_chain),
        target_chain = COALESCE($5, target_chain),
        space_available = COALESCE($6, space_available),
        space_used = COALESCE($7, space_used),
        efficiency = COALESCE($8, efficiency),
        is_operational = COALESCE($9, is_operational),
        status = COALESCE($10, status),
        current_volume = COALESCE($11, current_volume),
        bridge_capacity = COALESCE($12, bridge_capacity),
        metadata = COALESCE($13, metadata),
        updated_at = CURRENT_TIMESTAMP
      WHERE id = $1 RETURNING *
    `, [id, b.source_url, b.source_site_id, b.source_chain, b.target_chain, b.space_available, b.space_used, b.efficiency, b.is_operational, b.status, b.current_volume, b.bridge_capacity, b.metadata]);
    await pool.end();
    if (!result.rows[0]) return res.status(404).json({ error: 'Not found' });
    res.json(result.rows[0]);
  } catch (err) {
    console.error('Error updating bridge:', err);
    res.status(500).json({ error: err.message });
  }
});

// Delete space bridge
app.delete('/api/metaverse/bridges/:id', async (req, res) => {
  try {
    const { Pool } = await import('pg');
    const pool = new Pool({
      host: process.env.DB_HOST || 'localhost',
      port: Number(process.env.DB_PORT || 5432),
      database: process.env.DB_NAME || 'dom_space_harvester',
      user: process.env.DB_USER || 'postgres',
      password: process.env.DB_PASSWORD || 'postgres',
      ssl: process.env.DB_SSL === 'true' ? { rejectUnauthorized: false } : undefined
    });
    const id = req.params.id;
    const result = await pool.query(`DELETE FROM metaverse.space_bridges WHERE id = $1 RETURNING id`, [id]);
    await pool.end();
    if (!result.rows[0]) return res.status(404).json({ error: 'Not found' });
    res.json({ success: true });
  } catch (err) {
    console.error('Error deleting bridge:', err);
    res.status(500).json({ error: err.message });
  }
});

// Get chat rooms
app.get('/api/metaverse/chatrooms', async (req, res) => {
  try {
    const { Pool } = await import('pg');
    const pool = new Pool({
      host: process.env.DB_HOST || 'localhost',
      port: Number(process.env.DB_PORT || 5432),
      database: process.env.DB_NAME || 'dom_space_harvester',
      user: process.env.DB_USER || 'postgres',
      password: process.env.DB_PASSWORD || 'postgres',
      ssl: process.env.DB_SSL === 'true' ? { rejectUnauthorized: false } : undefined
    });

    const result = await pool.query(`
      SELECT * FROM metaverse.chat_rooms 
      ORDER BY created_at DESC
    `);

    await pool.end();
    res.json(result.rows);
  } catch (err) {
    console.error('Error fetching chat rooms:', err);
    res.status(500).json({ error: err.message });
  }
});

// Get recent messages
app.get('/api/metaverse/messages', async (req, res) => {
  try {
    const { Pool } = await import('pg');
    const pool = new Pool({
      host: process.env.DB_HOST || 'localhost',
      port: Number(process.env.DB_PORT || 5432),
      database: process.env.DB_NAME || 'dom_space_harvester',
      user: process.env.DB_USER || 'postgres',
      password: process.env.DB_PASSWORD || 'postgres',
      ssl: process.env.DB_SSL === 'true' ? { rejectUnauthorized: false } : undefined
    });

    const result = await pool.query(`
      SELECT * FROM metaverse.bridge_messages 
      ORDER BY created_at DESC 
      LIMIT 20
    `);

    await pool.end();
    res.json(result.rows);
  } catch (err) {
    console.error('Error fetching messages:', err);
    res.status(500).json({ error: err.message });
  }
});

// Get economy data
app.get('/api/metaverse/economy', async (req, res) => {
  try {
    const { Pool } = await import('pg');
    const pool = new Pool({
      host: process.env.DB_HOST || 'localhost',
      port: Number(process.env.DB_PORT || 5432),
      database: process.env.DB_NAME || 'dom_space_harvester',
      user: process.env.DB_USER || 'postgres',
      password: process.env.DB_PASSWORD || 'postgres',
      ssl: process.env.DB_SSL === 'true' ? { rejectUnauthorized: false } : undefined
    });

    // Get economy overview from the view
    const result = await pool.query(`
      SELECT * FROM metaverse.economy_overview
    `);

    await pool.end();
    res.json(result.rows[0] || {
      total_users: 0,
      total_balance: 0,
      total_staked: 0,
      total_transactions: 0,
      total_rewards: 0,
      marketplace_listings: 0,
      items_sold: 0
    });
  } catch (err) {
    console.error('Error fetching economy data:', err);
    res.status(500).json({ error: err.message });
  }
});

// Space Mining API endpoints
app.get('/api/space-mining/spatial-structures', (req, res) => {
  const mockData = {
    structures: [
      {
        id: 'struct-1',
        name: 'Quantum DOM Cluster',
        type: 'spatial',
        coordinates: { x: 100, y: 200, z: 50 },
        energy: Math.floor(Math.random() * 1000),
        status: 'active',
        lastMined: new Date().toISOString()
      },
      {
        id: 'struct-2',
        name: 'Light DOM Fragment',
        type: 'fragment',
        coordinates: { x: 150, y: 300, z: 75 },
        energy: Math.floor(Math.random() * 800),
        status: 'mining',
        lastMined: new Date().toISOString()
      }
    ],
    totalStructures: 2,
    activeMining: 1
  };
  
  res.json(mockData);
});

app.get('/api/space-mining/isolated-doms', (req, res) => {
  const mockData = {
    doms: [
      {
        id: 'dom-1',
        url: 'https://example.com',
        size: Math.floor(Math.random() * 10000),
        complexity: Math.floor(Math.random() * 100),
        lastCrawled: new Date().toISOString(),
        status: 'isolated'
      },
      {
        id: 'dom-2',
        url: 'https://test.com',
        size: Math.floor(Math.random() * 8000),
        complexity: Math.floor(Math.random() * 80),
        lastCrawled: new Date().toISOString(),
        status: 'processing'
      }
    ],
    totalDOMs: 2,
    processing: 1
  };
  
  res.json(mockData);
});

app.get('/api/space-mining/bridges', (req, res) => {
  const mockData = {
    bridges: [
      {
        id: 'bridge-1',
        name: 'Metaverse Bridge Alpha',
        status: 'connected',
        throughput: Math.floor(Math.random() * 1000),
        latency: Math.floor(Math.random() * 100),
        lastActivity: new Date().toISOString()
      },
      {
        id: 'bridge-2',
        name: 'Quantum Bridge Beta',
        status: 'connecting',
        throughput: Math.floor(Math.random() * 800),
        latency: Math.floor(Math.random() * 150),
        lastActivity: new Date().toISOString()
      }
    ],
    totalBridges: 2,
    active: 1
  };
  
  res.json(mockData);
});

app.get('/api/space-mining/stats', (req, res) => {
  const mockData = {
    totalMined: Math.floor(Math.random() * 100000),
    activeMiners: Math.floor(Math.random() * 50),
    tokensEarned: Math.floor(Math.random() * 5000),
    miningRate: Math.floor(Math.random() * 100),
    efficiency: Math.floor(Math.random() * 100),
    lastUpdate: new Date().toISOString()
  };
  
  res.json(mockData);
});

// Web Crawler API endpoints
app.get('/api/crawler/status', (req, res) => {
  const status = crawler.getStatus();
  res.json(status);
});

app.get('/api/crawler/stats', (req, res) => {
  const stats = crawler.getStats();
  res.json(stats);
});

app.get('/api/crawler/recent', (req, res) => {
  const limit = parseInt(req.query.limit) || 10;
  const recent = crawler.getRecentCrawls(limit);
  res.json({ crawls: recent });
});

app.post('/api/crawler/start', (req, res) => {
  crawler.startCrawling();
  res.json({ message: 'Crawler started', status: 'success' });
});

app.post('/api/crawler/stop', (req, res) => {
  crawler.stopCrawling();
  res.json({ message: 'Crawler stopped', status: 'success' });
});

<<<<<<< HEAD
// Get crawler data from database
app.get('/api/crawler/database', async (req, res) => {
  try {
    const { Pool } = await import('pg');
    const pool = new Pool({
      host: process.env.DB_HOST || 'localhost',
      port: Number(process.env.DB_PORT || 5432),
      database: process.env.DB_NAME || 'dom_space_harvester',
      user: process.env.DB_USER || 'postgres',
      password: process.env.DB_PASSWORD || 'postgres',
      ssl: process.env.DB_SSL === 'true' ? { rejectUnauthorized: false } : undefined
    });

    // Get crawled sites data
    const crawledSitesResult = await pool.query(`
      SELECT url, domain, last_crawled, seo_score, current_size, optimized_size, 
             space_reclaimed, metadata
      FROM crawled_sites 
      ORDER BY last_crawled DESC 
      LIMIT 20
    `);

    // Get SEO training data
    const seoTrainingResult = await pool.query(`
      SELECT url, domain, page_title, meta_description, seo_score, 
             performance_score, technical_score, content_score, 
             headings, keywords, word_count, paragraph_count,
             social_media, structured_data, dom_info, crawled_at
      FROM seo_training_data 
      ORDER BY crawled_at DESC 
      LIMIT 20
    `);

    await pool.end();

    res.json({
      success: true,
      crawledSites: crawledSitesResult.rows,
      seoAnalytics: seoTrainingResult.rows, // Keep the same key for compatibility
      totalCrawled: crawledSitesResult.rows.length,
      totalAnalytics: seoTrainingResult.rows.length
    });
  } catch (error) {
    res.status(500).json({ success: false, error: error.message });
  }
});

// Get SEO training data
app.get('/api/seo/training/stats', async (req, res) => {
  try {
    const { Pool } = await import('pg');
    const pool = new Pool({
      host: process.env.DB_HOST || 'localhost',
      port: Number(process.env.DB_PORT || 5432),
      database: process.env.DB_NAME || 'lightdom',
      user: process.env.DB_USER || 'postgres',
      password: process.env.DB_PASSWORD || 'postgres',
      ssl: process.env.DB_SSL === 'true' ? { rejectUnauthorized: false } : undefined
    });

    // Get training contributions count
    const contributionsResult = await pool.query(`
      SELECT COUNT(*) as total_contributions, 
             AVG(quality_score) as avg_quality_score,
             SUM(CAST(reward_amount AS DECIMAL)) as total_rewards
      FROM seo_features.training_contributions
    `);

    // Get unique contributors
    const contributorsResult = await pool.query(`
      SELECT COUNT(DISTINCT contributor_address) as unique_contributors
      FROM seo_features.training_contributions
    `);

    // Get complete features count
    const featuresResult = await pool.query(`
      SELECT COUNT(*) as total_features
      FROM seo_features.complete_features
    `);

    await pool.end();

    res.json({
      success: true,
      stats: {
        totalContributions: parseInt(contributionsResult.rows[0].total_contributions) || 0,
        totalFeatures: parseInt(featuresResult.rows[0].total_features) || 0,
        totalRewards: contributionsResult.rows[0].total_rewards || '0',
        uniqueContributors: parseInt(contributorsResult.rows[0].unique_contributors) || 0,
        avgQualityScore: parseFloat(contributionsResult.rows[0].avg_quality_score) || 0,
        datasetReadiness: {
          isReady: (parseInt(contributionsResult.rows[0].total_contributions) || 0) >= 1000,
          minSamplesRequired: 1000,
          currentSamples: parseInt(contributionsResult.rows[0].total_contributions) || 0,
          missingFeatures: []
        }
      }
    });
  } catch (error) {
    res.status(500).json({ success: false, error: error.message });
=======
// Downloads API - Serve Electron app builds
app.get('/downloads/app/latest', async (req, res) => {
  try {
    const fs = await import('fs/promises');
    const distPath = path.join(__dirname, 'dist-electron');

    // Check if dist-electron directory exists
    try {
      await fs.access(distPath);
    } catch {
      return res.status(404).json({
        error: 'No builds available. Please run: npm run electron:build',
        message: 'The Electron app has not been built yet. Run the build command first.'
      });
    }

    // Get user agent to determine platform
    const userAgent = req.headers['user-agent'] || '';
    const files = await fs.readdir(distPath);

    let fileName = null;
    if (userAgent.includes('Mac')) {
      fileName = files.find(f => f.endsWith('.dmg'));
    } else if (userAgent.includes('Windows')) {
      fileName = files.find(f => f.endsWith('.exe'));
    } else if (userAgent.includes('Linux')) {
      fileName = files.find(f => f.endsWith('.AppImage'));
    }

    if (!fileName) {
      return res.status(404).json({
        error: 'No build found for your platform',
        availableBuilds: files
      });
    }

    const filePath = path.join(distPath, fileName);
    res.download(filePath);
  } catch (err) {
    console.error('Download error:', err);
    res.status(500).json({ error: err.message });
  }
});

// Serve specific platform downloads
app.get('/downloads/app/:filename', async (req, res) => {
  try {
    const fs = await import('fs/promises');
    const distPath = path.join(__dirname, 'dist-electron');
    const fileName = req.params.filename;
    const filePath = path.join(distPath, fileName);

    // Check if file exists
    try {
      await fs.access(filePath);
    } catch {
      return res.status(404).json({ error: 'File not found' });
    }

    res.download(filePath);
  } catch (err) {
    console.error('Download error:', err);
    res.status(500).json({ error: err.message });
  }
});

// Serve extension as a zip file
app.get('/downloads/extension', async (req, res) => {
  try {
    const extensionPath = path.join(__dirname, 'extension');
    res.json({
      message: 'Extension download',
      instructions: [
        '1. Clone the repository or download the extension folder',
        '2. Open Chrome and navigate to chrome://extensions/',
        '3. Enable "Developer mode" in the top right',
        '4. Click "Load unpacked"',
        '5. Select the extension folder',
        '6. The LightDom DOM Space Miner extension will be installed'
      ],
      extensionPath: '/extension',
      manifestVersion: 3,
      version: '2.0.0'
    });
  } catch (err) {
    console.error('Extension info error:', err);
    res.status(500).json({ error: err.message });
>>>>>>> 90aeccd6
  }
});

// Start server
app.listen(PORT, async () => {
  console.log(`🚀 LightDom API Server running on port ${PORT}`);
  console.log(`📊 Health check: http://localhost:${PORT}/api/health`);
  console.log(`⛏️  Mining data: http://localhost:${PORT}/api/metaverse/mining-data`);
  try {
    if (process.env.APPLY_SCHEMAS === 'true' && databaseIntegration) {
      console.log('🗄️ Initializing DatabaseIntegration with all schemas...');
      await databaseIntegration.initialize();
      console.log('✅ Schemas ensured at startup');
    }
  } catch (e) {
    console.warn('⚠️  Schema init at startup failed:', e.message);
    console.warn('⚠️  Stack trace:', e.stack);
  }
});

// Handle uncaught exceptions and unhandled rejections
process.on('uncaughtException', (error) => {
  console.error('❌ Uncaught Exception:', error);
  console.error('❌ Stack trace:', error.stack);
  // Don't exit the process, just log the error
});

process.on('unhandledRejection', (reason, promise) => {
  console.error('❌ Unhandled Rejection at:', promise, 'reason:', reason);
  // Don't exit the process, just log the error
});

// Graceful shutdown
process.on('SIGTERM', () => {
  console.log('🛑 API Server shutting down...');
  process.exit(0);
});

process.on('SIGINT', () => {
  console.log('🛑 API Server shutting down...');
  process.exit(0);
});

// Keep the process alive
setInterval(() => {
  // This keeps the event loop alive
}, 1000);<|MERGE_RESOLUTION|>--- conflicted
+++ resolved
@@ -546,108 +546,6 @@
   res.json({ message: 'Crawler stopped', status: 'success' });
 });
 
-<<<<<<< HEAD
-// Get crawler data from database
-app.get('/api/crawler/database', async (req, res) => {
-  try {
-    const { Pool } = await import('pg');
-    const pool = new Pool({
-      host: process.env.DB_HOST || 'localhost',
-      port: Number(process.env.DB_PORT || 5432),
-      database: process.env.DB_NAME || 'dom_space_harvester',
-      user: process.env.DB_USER || 'postgres',
-      password: process.env.DB_PASSWORD || 'postgres',
-      ssl: process.env.DB_SSL === 'true' ? { rejectUnauthorized: false } : undefined
-    });
-
-    // Get crawled sites data
-    const crawledSitesResult = await pool.query(`
-      SELECT url, domain, last_crawled, seo_score, current_size, optimized_size, 
-             space_reclaimed, metadata
-      FROM crawled_sites 
-      ORDER BY last_crawled DESC 
-      LIMIT 20
-    `);
-
-    // Get SEO training data
-    const seoTrainingResult = await pool.query(`
-      SELECT url, domain, page_title, meta_description, seo_score, 
-             performance_score, technical_score, content_score, 
-             headings, keywords, word_count, paragraph_count,
-             social_media, structured_data, dom_info, crawled_at
-      FROM seo_training_data 
-      ORDER BY crawled_at DESC 
-      LIMIT 20
-    `);
-
-    await pool.end();
-
-    res.json({
-      success: true,
-      crawledSites: crawledSitesResult.rows,
-      seoAnalytics: seoTrainingResult.rows, // Keep the same key for compatibility
-      totalCrawled: crawledSitesResult.rows.length,
-      totalAnalytics: seoTrainingResult.rows.length
-    });
-  } catch (error) {
-    res.status(500).json({ success: false, error: error.message });
-  }
-});
-
-// Get SEO training data
-app.get('/api/seo/training/stats', async (req, res) => {
-  try {
-    const { Pool } = await import('pg');
-    const pool = new Pool({
-      host: process.env.DB_HOST || 'localhost',
-      port: Number(process.env.DB_PORT || 5432),
-      database: process.env.DB_NAME || 'lightdom',
-      user: process.env.DB_USER || 'postgres',
-      password: process.env.DB_PASSWORD || 'postgres',
-      ssl: process.env.DB_SSL === 'true' ? { rejectUnauthorized: false } : undefined
-    });
-
-    // Get training contributions count
-    const contributionsResult = await pool.query(`
-      SELECT COUNT(*) as total_contributions, 
-             AVG(quality_score) as avg_quality_score,
-             SUM(CAST(reward_amount AS DECIMAL)) as total_rewards
-      FROM seo_features.training_contributions
-    `);
-
-    // Get unique contributors
-    const contributorsResult = await pool.query(`
-      SELECT COUNT(DISTINCT contributor_address) as unique_contributors
-      FROM seo_features.training_contributions
-    `);
-
-    // Get complete features count
-    const featuresResult = await pool.query(`
-      SELECT COUNT(*) as total_features
-      FROM seo_features.complete_features
-    `);
-
-    await pool.end();
-
-    res.json({
-      success: true,
-      stats: {
-        totalContributions: parseInt(contributionsResult.rows[0].total_contributions) || 0,
-        totalFeatures: parseInt(featuresResult.rows[0].total_features) || 0,
-        totalRewards: contributionsResult.rows[0].total_rewards || '0',
-        uniqueContributors: parseInt(contributorsResult.rows[0].unique_contributors) || 0,
-        avgQualityScore: parseFloat(contributionsResult.rows[0].avg_quality_score) || 0,
-        datasetReadiness: {
-          isReady: (parseInt(contributionsResult.rows[0].total_contributions) || 0) >= 1000,
-          minSamplesRequired: 1000,
-          currentSamples: parseInt(contributionsResult.rows[0].total_contributions) || 0,
-          missingFeatures: []
-        }
-      }
-    });
-  } catch (error) {
-    res.status(500).json({ success: false, error: error.message });
-=======
 // Downloads API - Serve Electron app builds
 app.get('/downloads/app/latest', async (req, res) => {
   try {
@@ -735,7 +633,6 @@
   } catch (err) {
     console.error('Extension info error:', err);
     res.status(500).json({ error: err.message });
->>>>>>> 90aeccd6
   }
 });
 
