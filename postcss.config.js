<<<<<<< HEAD
import postcss from '@tailwindcss/postcss';
=======
import tailwindcss from '@tailwindcss/postcss';
>>>>>>> ab2edfcd
import autoprefixer from 'autoprefixer';

export default {
  plugins: [
    postcss,
    autoprefixer,
  ],
};<|MERGE_RESOLUTION|>--- conflicted
+++ resolved
@@ -1,8 +1,7 @@
-<<<<<<< HEAD
+
 import postcss from '@tailwindcss/postcss';
-=======
 import tailwindcss from '@tailwindcss/postcss';
->>>>>>> ab2edfcd
+
 import autoprefixer from 'autoprefixer';
 
 export default {
