{
  "name": "lightdom-space-bridge-platform",
  "private": true,
  "version": "1.0.0",
  "type": "module",
  "scripts": {
    "dev": "vite",
    "build": "tsc && vite build",
    "lint": "eslint . --ext ts,tsx --report-unused-disable-directives --max-warnings 0",
    "preview": "vite preview",
    "electron": "electron .",
    "electron:dev": "concurrently \"npm run dev\" \"wait-on http://localhost:3000 && electron .\"",
    "electron:build": "npm run build && electron-builder",
    "dist": "npm run build && electron-builder --publish=never",
<<<<<<< HEAD
    "start:desktop": "node start-desktop.js",
    "start:blockchain": "node start-blockchain-app.js",
    "setup": "bash setup-blockchain-app.sh",
    "test": "jest",
    "test:watch": "jest --watch",
    "test:coverage": "jest --coverage",
    "test:unit": "jest --testPathPattern=unit",
    "test:integration": "jest --testPathPattern=integration",
    "test:e2e": "playwright test",
    "test:e2e:ui": "playwright test --ui",
    "test:health": "jest --testPathPattern=health",
    "test:all": "npm run test:unit && npm run test:integration && npm run test:e2e",
    "test:ci": "npm run test:coverage && npm run test:e2e",
    "test:docker": "docker-compose -f docker-compose.test.yml up --abort-on-container-exit",
    "test:setup": "node scripts/test-setup.js",
    "test:cleanup": "node scripts/test-cleanup.js"
=======
    "test": "vitest",
    "test:unit": "vitest run --coverage",
    "test:unit:coverage": "vitest run --coverage --reporter=verbose",
    "test:integration": "vitest run --config vitest.config.js --testNamePattern=integration",
    "test:e2e": "vitest run --config vitest.config.js --testNamePattern=e2e",
    "test:performance": "vitest run --config vitest.config.js --testNamePattern=performance",
    "test:accessibility": "vitest run --config vitest.config.js --testNamePattern=accessibility",
    "test:load": "artillery run test/load/load-test.yml",
    "test:smoke": "vitest run --config vitest.config.js --testNamePattern=smoke",
    "test:coverage": "vitest run --coverage --reporter=verbose",
    "test:api": "vitest run --config vitest.config.js --testNamePattern=api",
    "test:frontend": "vitest run --config vitest.config.js --testNamePattern=frontend",
    "lint": "eslint . --ext .ts,.tsx,.js,.jsx --fix",
    "lint:check": "eslint . --ext .ts,.tsx,.js,.jsx",
    "format": "prettier --write .",
    "format:check": "prettier --check .",
    "type-check": "tsc --noEmit",
    "security:scan": "npm audit --audit-level=moderate",
    "security:audit": "npm audit",
    "security:pentest": "echo 'Security penetration testing would run here'",
    "analyze:bundle": "vite-bundle-analyzer",
    "compliance:check": "echo 'Compliance check would run here'",
    "architecture:validate": "echo 'Architecture validation would run here'",
    "docs:api:generate": "echo 'API documentation generation would run here'",
    "docs:architecture:generate": "echo 'Architecture documentation generation would run here'",
    "docs:readme:update": "echo 'README update would run here'",
    "changelog:generate": "echo 'Changelog generation would run here'",
    "docs:deploy": "echo 'Documentation deployment would run here'",
    "health:check": "curl -f http://localhost:3001/health || exit 1",
    "monitor:deployment": "echo 'Deployment monitoring would run here'",
    "deploy:staging": "echo 'Staging deployment would run here'",
    "deploy:production": "echo 'Production deployment would run here'",
    "deploy:local": "echo 'Local deployment would run here'",
    "devnet:setup": "echo 'Devnet setup would run here'"
>>>>>>> 9947bf14
  },
  "dependencies": {
    "@ant-design/icons": "^5.2.6",
    "antd": "^5.12.8",
    "axios": "^1.6.2",
    "ethers": "^6.8.1",
    "react": "^18.2.0",
    "react-dom": "^18.2.0",
    "react-router-dom": "^6.20.1",
    "socket.io-client": "^4.7.4",
    "uuid": "^9.0.1"
  },
  "devDependencies": {
<<<<<<< HEAD
    "@playwright/test": "^1.40.1",
    "@testing-library/jest-dom": "^6.1.5",
    "@testing-library/react": "^14.1.2",
    "@testing-library/user-event": "^14.5.1",
    "@types/jest": "^29.5.8",
    "@types/node": "^20.10.4",
    "@types/react": "^18.2.43",
    "@types/react-dom": "^18.2.17",
    "@types/uuid": "^9.0.7",
    "@typescript-eslint/eslint-plugin": "^6.14.0",
    "@typescript-eslint/parser": "^6.14.0",
    "@vitejs/plugin-react": "^4.2.1",
    "concurrently": "^8.2.2",
    "electron": "^28.0.0",
    "electron-builder": "^24.6.4",
    "eslint": "^8.55.0",
    "eslint-plugin-react-hooks": "^4.6.0",
    "eslint-plugin-react-refresh": "^0.4.5",
    "jest": "^29.7.0",
    "jest-environment-jsdom": "^29.7.0",
    "supertest": "^6.3.3",
    "ts-jest": "^29.1.1",
    "typescript": "^5.2.2",
    "vite": "^5.0.8",
    "wait-on": "^7.2.0"
=======
    "concurrently": "^9.2.1",
    "electron": "^38.1.2",
    "electron-builder": "^26.0.12",
    "wait-on": "^9.0.0",
    "vitest": "^1.0.0",
    "@vitest/coverage-v8": "^1.0.0",
    "eslint": "^8.0.0",
    "@typescript-eslint/eslint-plugin": "^6.0.0",
    "@typescript-eslint/parser": "^6.0.0",
    "prettier": "^3.0.0",
    "artillery": "^2.0.0",
    "vite-bundle-analyzer": "^0.7.0"
>>>>>>> 9947bf14
  },
  "jest": {
    "preset": "ts-jest",
    "testEnvironment": "jsdom",
    "setupFilesAfterEnv": ["<rootDir>/src/setupTests.ts"],
    "testMatch": [
      "<rootDir>/tests/**/*.test.ts",
      "<rootDir>/tests/**/*.test.tsx",
      "<rootDir>/src/**/*.test.ts",
      "<rootDir>/src/**/*.test.tsx"
    ],
    "collectCoverageFrom": [
      "src/**/*.{ts,tsx}",
      "!src/**/*.d.ts",
      "!src/main.tsx",
      "!src/setupTests.ts"
    ],
    "coverageThreshold": {
      "global": {
        "branches": 80,
        "functions": 80,
        "lines": 80,
        "statements": 80
      }
    },
    "testTimeout": 30000,
    "moduleNameMapping": {
      "^@/(.*)$": "<rootDir>/src/$1"
    }
  },
  "main": "electron/main.js",
  "build": {
    "appId": "com.lightdom.space-bridge",
    "productName": "LightDom Space-Bridge Platform",
    "directories": {
      "output": "dist-electron"
    },
    "files": [
      "dist/**/*",
      "electron/**/*",
      "api-server-express.js",
      "src/**/*",
      "crawler/**/*",
      "contracts/**/*",
      "database/**/*",
      "start-*.js",
      "dom-space-harvester.tsx",
      "node_modules/**/*"
    ],
    "mac": {
      "category": "public.app-category.developer-tools"
    },
    "win": {
      "target": "nsis"
    },
    "linux": {
      "target": "AppImage"
    }
  }
}<|MERGE_RESOLUTION|>--- conflicted
+++ resolved
@@ -12,24 +12,6 @@
     "electron:dev": "concurrently \"npm run dev\" \"wait-on http://localhost:3000 && electron .\"",
     "electron:build": "npm run build && electron-builder",
     "dist": "npm run build && electron-builder --publish=never",
-<<<<<<< HEAD
-    "start:desktop": "node start-desktop.js",
-    "start:blockchain": "node start-blockchain-app.js",
-    "setup": "bash setup-blockchain-app.sh",
-    "test": "jest",
-    "test:watch": "jest --watch",
-    "test:coverage": "jest --coverage",
-    "test:unit": "jest --testPathPattern=unit",
-    "test:integration": "jest --testPathPattern=integration",
-    "test:e2e": "playwright test",
-    "test:e2e:ui": "playwright test --ui",
-    "test:health": "jest --testPathPattern=health",
-    "test:all": "npm run test:unit && npm run test:integration && npm run test:e2e",
-    "test:ci": "npm run test:coverage && npm run test:e2e",
-    "test:docker": "docker-compose -f docker-compose.test.yml up --abort-on-container-exit",
-    "test:setup": "node scripts/test-setup.js",
-    "test:cleanup": "node scripts/test-cleanup.js"
-=======
     "test": "vitest",
     "test:unit": "vitest run --coverage",
     "test:unit:coverage": "vitest run --coverage --reporter=verbose",
@@ -64,7 +46,6 @@
     "deploy:production": "echo 'Production deployment would run here'",
     "deploy:local": "echo 'Local deployment would run here'",
     "devnet:setup": "echo 'Devnet setup would run here'"
->>>>>>> 9947bf14
   },
   "dependencies": {
     "@ant-design/icons": "^5.2.6",
@@ -78,33 +59,6 @@
     "uuid": "^9.0.1"
   },
   "devDependencies": {
-<<<<<<< HEAD
-    "@playwright/test": "^1.40.1",
-    "@testing-library/jest-dom": "^6.1.5",
-    "@testing-library/react": "^14.1.2",
-    "@testing-library/user-event": "^14.5.1",
-    "@types/jest": "^29.5.8",
-    "@types/node": "^20.10.4",
-    "@types/react": "^18.2.43",
-    "@types/react-dom": "^18.2.17",
-    "@types/uuid": "^9.0.7",
-    "@typescript-eslint/eslint-plugin": "^6.14.0",
-    "@typescript-eslint/parser": "^6.14.0",
-    "@vitejs/plugin-react": "^4.2.1",
-    "concurrently": "^8.2.2",
-    "electron": "^28.0.0",
-    "electron-builder": "^24.6.4",
-    "eslint": "^8.55.0",
-    "eslint-plugin-react-hooks": "^4.6.0",
-    "eslint-plugin-react-refresh": "^0.4.5",
-    "jest": "^29.7.0",
-    "jest-environment-jsdom": "^29.7.0",
-    "supertest": "^6.3.3",
-    "ts-jest": "^29.1.1",
-    "typescript": "^5.2.2",
-    "vite": "^5.0.8",
-    "wait-on": "^7.2.0"
-=======
     "concurrently": "^9.2.1",
     "electron": "^38.1.2",
     "electron-builder": "^26.0.12",
@@ -117,7 +71,6 @@
     "prettier": "^3.0.0",
     "artillery": "^2.0.0",
     "vite-bundle-analyzer": "^0.7.0"
->>>>>>> 9947bf14
   },
   "jest": {
     "preset": "ts-jest",
