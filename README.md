# LightDom - Blockchain-Based DOM Optimization Platform

[![License: MIT](https://img.shields.io/badge/License-MIT-yellow.svg)](https://opensource.org/licenses/MIT)
[![Node.js Version](https://img.shields.io/badge/node-%3E%3D18.0.0-brightgreen)](https://nodejs.org/)
[![TypeScript](https://img.shields.io/badge/TypeScript-007ACC?logo=typescript&logoColor=white)](https://www.typescriptlang.org/)
[![React](https://img.shields.io/badge/React-20232A?logo=react&logoColor=61DAFB)](https://reactjs.org/)
[![PostgreSQL](https://img.shields.io/badge/PostgreSQL-316192?logo=postgresql&logoColor=white)](https://www.postgresql.org/)

## 🌟 Overview

LightDom is a revolutionary blockchain-based DOM optimization platform that combines web crawling, optimization algorithms, blockchain mining, and metaverse integration into a unified ecosystem. The platform enables users to optimize websites, earn rewards through blockchain mining, and participate in a decentralized metaverse economy.

## ✨ Key Features

### 🔗 **Blockchain Integration**
- **Proof of Optimization Mining** - Mine blocks based on website optimization results
- **Real-time Health Monitoring** - Continuous blockchain network monitoring
- **Performance Metrics** - Hash rate, block time, and mining statistics
- **Reward System** - Earn LightDom tokens for optimization contributions

### 🕷️ **Advanced Web Crawler**
- **Multi-threaded Crawling** - Concurrent website analysis
- **DOM Optimization Analysis** - Identify and optimize unused code
- **Performance Tracking** - Real-time optimization metrics
- **Space Harvesting** - Calculate and track space savings

### 💰 **Comprehensive Wallet System**
- **Multi-currency Support** - LightDom, USD, BTC, ETH balances
- **Transaction Management** - Complete transaction history
- **Marketplace Integration** - Purchase optimization tools and services
- **Transfer System** - Send funds between users

### 🌉 **Metaverse Dashboard**
- **Bridge Network** - Visualize and manage bridge connections
- **Chat System** - Real-time messaging across metaverse
- **Economy Tracking** - Monitor metaverse economic activity
- **Portal Management** - Manage metaverse portals and connections

### 📱 **Progressive Web App (PWA)**
- **Offline Support** - Work without internet connection
- **Push Notifications** - Real-time system alerts
- **Background Sync** - Automatic data synchronization
- **App Shortcuts** - Quick access to key features

### 🎨 **Modern UI/UX**
- **Discord-style Theme** - Familiar and intuitive interface
- **Design System** - Consistent components and animations
- **Responsive Design** - Works on all devices
- **Dark Mode** - Easy on the eyes

## 🚀 Quick Start

### Prerequisites
- Node.js 20+
- PostgreSQL 13+
- Git
- Make (optional, for Makefile commands)

<<<<<<< HEAD
### Installation
```bash
# Clone the repository
git clone <repository-url>
cd LightDom

# Install dependencies
npm install
=======
### Quick Start with Dev Container (Recommended)

The fastest way to get started is using our pre-configured dev container:

**GitHub Codespaces:**
1. Click "Code" → "Codespaces" → "Create codespace"
2. Wait for setup to complete (~5 minutes first time)
3. Run `make dev-full` or `npm run dev`

**VS Code Dev Containers:**
1. Install [Docker Desktop](https://www.docker.com/products/docker-desktop)
2. Install [Dev Containers extension](https://marketplace.visualstudio.com/items?itemName=ms-vscode-remote.remote-containers)
3. Open project → F1 → "Dev Containers: Reopen in Container"
4. Run `make dev-full` or `npm run dev`

📖 **See [Dev Container Documentation](./.devcontainer/README.md)** for details.

### Manual Installation

1. **Clone the repository**
   ```bash
   git clone https://github.com/DashZeroAlionSystems/lightdom.git
   cd lightdom
   ```

2. **Quick setup (using CLI)**
   ```bash
   npm run cli setup
   ```
   This will install dependencies, setup database, and start services.

   **Or manual setup:**
   ```bash
   # Install dependencies
   npm install
   
   # Setup environment
   make setup-env
   # Edit .env with your configuration
   
   # Setup database
   make db-create
   make db-migrate
   
   # Start blockchain
   make blockchain-start
   ```

3. **Start development**
   ```bash
   # Using Make (recommended)
   make dev-full              # Start all services
   
   # Or using npm scripts
   npm run dev                # Frontend only
   npm run start:dev          # Full stack
   
   # Or using CLI
   npm run cli dev --full     # All services
   ```

### CLI Tool & Automation

We provide comprehensive CLI tools and automation:

```bash
# Using the CLI tool
npm run cli <command> [options]
npm run cli --help              # View all commands
npm run cli dev --full          # Start development
npm run cli test --coverage     # Run tests with coverage
npm run cli db migrate          # Run migrations

# Using Makefile (shorter commands)
make help                       # View all commands
make dev-full                   # Start all services
make test                       # Run tests
make quality                    # Run quality checks

# Quick workflows
make quick-start                # Complete setup and start
make quick-test                 # Lint + type-check + test
make quick-deploy               # Quality + test + build
```

📖 **See [Workflow Automation Guide](./WORKFLOW_AUTOMATION.md)** for comprehensive documentation.

### Environment Variables
>>>>>>> ff5a5f18

# Setup database
npm run db:setup

# Start the complete system
node scripts/start-system-integration.js
```

### Access Points
- **Frontend**: http://localhost:3000
- **API Server**: http://localhost:3001
- **Health Check**: http://localhost:3001/api/health

## 📚 Documentation

- **[Complete System Documentation](COMPLETE_SYSTEM_DOCUMENTATION.md)** - Comprehensive technical documentation
- **[Quick Start Guide](QUICK_START_GUIDE.md)** - Get started in 5 minutes
- **[Frontend Setup](FRONTEND_SETUP_COMPLETE.md)** - Frontend configuration details

## 🏗️ Architecture

### Core Systems
```
┌─────────────────┐    ┌─────────────────┐    ┌─────────────────┐
│   Blockchain    │    │   Web Crawler   │    │   API Server    │
│   Mining        │◄──►│   System        │◄──►│   Express       │
│   System        │    │                 │    │                 │
└─────────────────┘    └─────────────────┘    └─────────────────┘
         │                       │                       │
         └───────────────────────┼───────────────────────┘
                                 │
                    ┌─────────────────┐
                    │   React PWA      │
                    │   Frontend       │
                    │                 │
                    └─────────────────┘
                                 │
                    ┌─────────────────┐
                    │   PostgreSQL    │
                    │   Database      │
                    └─────────────────┘
```

### Technology Stack
- **Frontend**: React 18, TypeScript, Vite, Tailwind CSS
- **Backend**: Node.js, Express.js, TypeScript
- **Database**: PostgreSQL with comprehensive schemas
- **Blockchain**: Ethereum-compatible with custom mining
- **PWA**: Service Worker, Push Notifications, Background Sync
- **UI/UX**: Discord-style theme, Design system, Animations

## 🔧 System Components

### 1. Blockchain Mining System
- **File**: `blockchain/LightDomMiningSystem.js`
- **Features**: Real-time mining, health monitoring, performance metrics
- **API**: `/api/blockchain/*`

### 2. Web Crawler System
- **File**: `crawler/RealWebCrawlerSystem.js`
- **Features**: Multi-threaded crawling, DOM optimization, performance tracking
- **API**: `/api/crawler/*`

### 3. API Server
- **File**: `api-server-express.js`
- **Features**: RESTful API, comprehensive endpoints, real-time data
- **Port**: 3001

### 4. Frontend Application
- **Entry**: `src/main.tsx`
- **Features**: PWA, Discord theme, responsive design
- **Port**: 3000

### 5. Database Integration
- **Schema**: `database/*.sql`
- **Features**: User management, transactions, metaverse data
- **Health**: `/api/db/health`

## 🎯 Key Features Deep Dive

### Blockchain Mining
```javascript
// Initialize mining system
const miningSystem = new LightDomMiningSystem({
  rpcUrl: 'http://localhost:8545',
  miningInterval: 30000
});

await miningSystem.startMining();

// Subscribe to events
miningSystem.subscribe((data) => {
  console.log('Mining update:', data);
});
```

### Web Crawler
```javascript
// Initialize crawler system
const crawlerSystem = new RealWebCrawlerSystem({
  maxConcurrency: 5,
  requestDelay: 2000
});

await crawlerSystem.startCrawling(['https://example.com']);

// Subscribe to events
crawlerSystem.subscribe((data) => {
  console.log('Crawler update:', data);
});
```

### PWA Notifications
```javascript
// Initialize PWA features
await pwaNotificationService.initialize();

// Send notifications
await pwaNotificationService.sendMiningNotification(12345, 25.5);
await pwaNotificationService.sendOptimizationNotification('https://example.com', 15.2);
```

## 📊 API Endpoints

### Blockchain
- `GET /api/blockchain/stats` - Mining statistics
- `POST /api/blockchain/mine` - Trigger mining
- `GET /api/blockchain/health` - Health status

### Crawler
- `GET /api/crawler/stats` - Crawler statistics
- `POST /api/crawler/start` - Start crawling
- `POST /api/crawler/stop` - Stop crawling

### Wallet
- `GET /api/wallet/balance` - Get balance
- `GET /api/wallet/transactions` - Transaction history
- `POST /api/wallet/purchase` - Purchase items
- `POST /api/wallet/transfer` - Transfer funds

### Metaverse
- `GET /api/metaverse/stats` - Metaverse statistics
- `GET /api/metaverse/bridges` - Bridge data
- `GET /api/metaverse/chatrooms` - Chat rooms
- `POST /api/metaverse/bridges` - Create bridge

### System
- `GET /api/headless/status` - System status
- `GET /api/integrated/dashboard` - Integrated dashboard
- `POST /api/headless/notifications/test` - Test notifications

## 🧪 Testing

### Run Integration Tests
```bash
node scripts/run-integration-tests.js
```

### Test Individual Components
```bash
# Test API health
curl http://localhost:3001/api/health

# Test blockchain stats
curl http://localhost:3001/api/blockchain/stats

# Test crawler stats
curl http://localhost:3001/api/crawler/stats

# Test notifications
curl -X POST http://localhost:3001/api/headless/notifications/test \
  -H "Content-Type: application/json" \
  -d '{"type": "system", "message": "Test notification"}'
```

## 🔧 Configuration

### Environment Variables
```bash
# Database
DB_HOST=localhost
DB_PORT=5432
DB_NAME=dom_space_harvester
DB_USER=postgres
DB_PASSWORD=postgres

# Blockchain
BLOCKCHAIN_RPC_URL=http://localhost:8545
BLOCKCHAIN_CHAIN_ID=1337
MINING_INTERVAL=30000

# Crawler
CRAWLER_MAX_CONCURRENCY=5
CRAWLER_REQUEST_DELAY=2000
CRAWLER_MAX_DEPTH=2

# API Server
PORT=3001
NODE_ENV=development

# Frontend
VITE_PORT=3000
```

## 🚀 Deployment

### Production Setup
1. Configure production environment variables
2. Run database migrations
3. Build frontend: `npm run build`
4. Start services: `node scripts/start-system-integration.js`

### Docker Deployment
```dockerfile
FROM node:18-alpine
WORKDIR /app
COPY package*.json ./
RUN npm ci --only=production
COPY . .
EXPOSE 3001
CMD ["node", "api-server-express.js"]
```

## 🔒 Security

### Features
- **Input Validation** - All inputs validated and sanitized
- **Authentication** - Secure user authentication system
- **Rate Limiting** - API rate limiting to prevent abuse
- **CORS Configuration** - Proper CORS setup
- **HTTPS Support** - Secure connections in production

### Best Practices
- Environment variables for sensitive data
- Database connection encryption
- Service worker security
- Notification permission handling

## 📈 Performance

### Optimizations
- **Code Splitting** - Lazy loading of components
- **Bundle Optimization** - Minimized bundle size
- **Caching Strategies** - Effective browser and API caching
- **Database Indexing** - Optimized database queries
- **Connection Pooling** - Efficient database connections

### Monitoring
- **Health Checks** - Continuous service monitoring
- **Performance Metrics** - Real-time performance tracking
- **Error Tracking** - Comprehensive error monitoring
- **Resource Usage** - CPU, memory, and network monitoring

## 📚 Documentation

### Getting Started
- **[Quick Start Guide](./QUICK_START.md)** - Fast track to running the project
- **[Workflow Automation](./WORKFLOW_AUTOMATION.md)** - CLI tools and automation guide
- **[Dev Container Guide](./.devcontainer/README.md)** - Development environment setup

### AI Integration
- **[GitHub Copilot Instructions](./.github/COPILOT_INSTRUCTIONS.md)** - Copilot configuration and usage
- **[Cursor AI Instructions](./.cursor/CURSOR_INSTRUCTIONS.md)** - Cursor AI integration guide
- **[Cursor Rules](./.cursorrules)** - Project-specific coding standards

### Technical Documentation
- **[Architecture Documentation](./ARCHITECTURE.md)** - System architecture and design
- **[Blockchain Guide](./BLOCKCHAIN_README.md)** - Blockchain integration details

## 🤝 Contributing

### Development Setup
1. Fork the repository
2. Create a feature branch
3. Make your changes
4. Run tests: `node scripts/run-integration-tests.js`
5. Submit a pull request

<<<<<<< HEAD
### Code Standards
- TypeScript for new code
- ESLint configuration
- Comprehensive testing
- Documentation updates
=======
### Development Guidelines
- Follow TypeScript best practices
- Write comprehensive tests
- Document all public APIs
- Follow the coding standards
- Ensure security best practices
- See **[Cursor Rules](./.cursorrules)** for detailed guidelines
>>>>>>> ff5a5f18

## 📄 License

This project is licensed under the MIT License - see the [LICENSE](LICENSE) file for details.

## 🆘 Support

- **Documentation**: Check the documentation files
- **Issues**: Create GitHub issues for bugs
- **Discussions**: Use GitHub discussions for questions
- **Community**: Join the community for support

## 🙏 Acknowledgments

- React team for the amazing framework
- PostgreSQL team for the robust database
- Ethereum community for blockchain inspiration
- Discord for UI/UX inspiration

---

**Built with ❤️ by the LightDom team**

*Optimizing the web, one DOM at a time* 🚀<|MERGE_RESOLUTION|>--- conflicted
+++ resolved
@@ -56,16 +56,6 @@
 - Git
 - Make (optional, for Makefile commands)
 
-<<<<<<< HEAD
-### Installation
-```bash
-# Clone the repository
-git clone <repository-url>
-cd LightDom
-
-# Install dependencies
-npm install
-=======
 ### Quick Start with Dev Container (Recommended)
 
 The fastest way to get started is using our pre-configured dev container:
@@ -154,13 +144,23 @@
 📖 **See [Workflow Automation Guide](./WORKFLOW_AUTOMATION.md)** for comprehensive documentation.
 
 ### Environment Variables
->>>>>>> ff5a5f18
-
-# Setup database
-npm run db:setup
-
-# Start the complete system
-node scripts/start-system-integration.js
+
+```env
+# Database
+DATABASE_URL=postgresql://username:password@localhost:5432/lightdom
+
+# Ethereum
+ETHEREUM_RPC_URL=http://localhost:8545
+ADMIN_PRIVATE_KEY=0x...
+MODEL_STORAGE_CONTRACT_ADDRESS=0x...
+
+# API
+API_KEY=your-api-key
+CURSOR_API_KEY=your-cursor-api-key
+
+# Server
+PORT=3000
+NODE_ENV=development
 ```
 
 ### Access Points
@@ -433,13 +433,6 @@
 4. Run tests: `node scripts/run-integration-tests.js`
 5. Submit a pull request
 
-<<<<<<< HEAD
-### Code Standards
-- TypeScript for new code
-- ESLint configuration
-- Comprehensive testing
-- Documentation updates
-=======
 ### Development Guidelines
 - Follow TypeScript best practices
 - Write comprehensive tests
@@ -447,7 +440,6 @@
 - Follow the coding standards
 - Ensure security best practices
 - See **[Cursor Rules](./.cursorrules)** for detailed guidelines
->>>>>>> ff5a5f18
 
 ## 📄 License
 
