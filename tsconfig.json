{
  "compilerOptions": {
    "target": "ES2020",
    "useDefineForClassFields": true,
    "lib": ["ES2020", "DOM", "DOM.Iterable"],
    "module": "ESNext",
    "skipLibCheck": true,

    /* Bundler mode */
    "moduleResolution": "bundler",
    "allowImportingTsExtensions": true,
    "resolveJsonModule": true,
    "isolatedModules": true,
    "noEmit": true,
    "jsx": "react-jsx",

    /* Linting */
    "strict": true,
    "noUnusedLocals": true,
    "noUnusedParameters": true,
    "noFallthroughCasesInSwitch": true,

    /* Path mapping */
    "baseUrl": ".",
    "paths": {
      "@/*": ["src/*"],
      "@/components/*": ["src/components/*"],
      "@/hooks/*": ["src/hooks/*"],
      "@/api/*": ["src/api/*"],
      "@/core/*": ["src/core/*"],
      "@/server/*": ["src/server/*"],
      "@/types/*": ["src/types/*"]
    }
  },
  "include": [
    "src/**/*"
  ],
  "exclude": [
    "node_modules",
    "dist",
<<<<<<< HEAD
    "build"
  ],
=======
    "build",
    "scripts/**/*",
    "contracts/**/*",
    "src/setupTests.ts",
    "**/*.test.ts",
    "**/*.test.tsx",
    "**/*.spec.ts",
    "**/*.spec.tsx"
  ]
>>>>>>> ff5a5f18
}<|MERGE_RESOLUTION|>--- conflicted
+++ resolved
@@ -38,10 +38,6 @@
   "exclude": [
     "node_modules",
     "dist",
-<<<<<<< HEAD
-    "build"
-  ],
-=======
     "build",
     "scripts/**/*",
     "contracts/**/*",
@@ -51,5 +47,4 @@
     "**/*.spec.ts",
     "**/*.spec.tsx"
   ]
->>>>>>> ff5a5f18
 }